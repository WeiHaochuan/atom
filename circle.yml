--- conflicted
+++ resolved
@@ -36,17 +36,10 @@
 
 test:
   override:
-<<<<<<< HEAD
     - caffeinate -s script/test # Run with caffeinate to prevent screen saver
-=======
-    - caffeinate -s script/grunt ci # Run with caffeinate to prevent screen saver
-
-  post:
-    - zip -r out/Atom.zip out/Atom.app
 
 experimental:
   notify:
     branches:
       only:
-        - master
->>>>>>> ecc44f74
+        - master