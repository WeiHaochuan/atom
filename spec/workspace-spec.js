/** @babel */

/* global advanceClock, HTMLElement, waits */

const path = require('path')
const temp = require('temp').track()
const TextEditor = require('../src/text-editor')
const Workspace = require('../src/workspace')
const Project = require('../src/project')
const platform = require('./spec-helper-platform')
const _ = require('underscore-plus')
const fstream = require('fstream')
const fs = require('fs-plus')
const AtomEnvironment = require('../src/atom-environment')
const {it, fit, ffit, fffit, beforeEach, afterEach} = require('./async-spec-helpers')

describe('Workspace', () => {
  let workspace
  let setDocumentEdited

  beforeEach(() => {
    workspace = atom.workspace
    workspace.resetFontSize()
    spyOn(atom.applicationDelegate, 'confirm')
    setDocumentEdited = spyOn(atom.applicationDelegate, 'setWindowDocumentEdited')
    atom.project.setPaths([atom.project.getDirectories()[0].resolve('dir')])
    waits(1)

    waitsForPromise(() => atom.workspace.itemLocationStore.clear())
  })

  afterEach(() => temp.cleanupSync())

<<<<<<< HEAD
  describe('serialization', () => {
    function simulateReload() {
      waitsForPromise(() => {
        const workspaceState = atom.workspace.serialize()
        const projectState = atom.project.serialize({isUnloading: true})
        atom.workspace.destroy()
        atom.project.destroy()
        atom.project = new Project({
          notificationManager: atom.notifications,
          packageManager: atom.packages,
          confirm: atom.confirm.bind(atom),
          applicationDelegate: atom.applicationDelegate
        })
        return atom.project.deserialize(projectState).then(() => {
          atom.workspace = new Workspace({
            config: atom.config,
            project: atom.project,
            packageManager: atom.packages,
            grammarRegistry: atom.grammars,
            styleManager: atom.styles,
            deserializerManager: atom.deserializers,
            notificationManager: atom.notifications,
            applicationDelegate: atom.applicationDelegate,
            viewRegistry: atom.views,
            assert: atom.assert.bind(atom),
            textEditorRegistry: atom.textEditors
          })
          atom.workspace.deserialize(workspaceState, atom.deserializers)
        })
      })
    }
=======
  const simulateReload = () => {
    const workspaceState = workspace.serialize()
    const projectState = atom.project.serialize({isUnloading: true})
    workspace.destroy()
    atom.project.destroy()
    atom.project = new Project({
      notificationManager: atom.notifications,
      packageManager: atom.packages,
      confirm: atom.confirm.bind(atom),
      applicationDelegate: atom.applicationDelegate
    })
    atom.project.deserialize(projectState)
    workspace = atom.workspace = new Workspace({
      config: atom.config,
      project: atom.project,
      packageManager: atom.packages,
      grammarRegistry: atom.grammars,
      styleManager: atom.styles,
      deserializerManager: atom.deserializers,
      notificationManager: atom.notifications,
      applicationDelegate: atom.applicationDelegate,
      viewRegistry: atom.views,
      assert: atom.assert.bind(atom),
      textEditorRegistry: atom.textEditors
    })
    return workspace.deserialize(workspaceState, atom.deserializers)
  }
>>>>>>> aa19fe68

  describe('serialization', () => {
    describe('when the workspace contains text editors', () => {
      it('constructs the view with the same panes', () => {
        const pane1 = atom.workspace.getActivePane()
        const pane2 = pane1.splitRight({copyActiveItem: true})
        const pane3 = pane2.splitRight({copyActiveItem: true})
        let pane4 = null

        waitsForPromise(() => atom.workspace.open(null).then(editor => editor.setText('An untitled editor.')))

        waitsForPromise(() =>
          atom.workspace.open('b').then(editor => pane2.activateItem(editor.copy()))
        )

        waitsForPromise(() =>
          atom.workspace.open('../sample.js').then(editor => pane3.activateItem(editor))
        )

        runs(() => {
          pane3.activeItem.setCursorScreenPosition([2, 4])
          pane4 = pane2.splitDown()
        })

        waitsForPromise(() =>
          atom.workspace.open('../sample.txt').then(editor => pane4.activateItem(editor))
        )

        runs(() => {
          pane4.getActiveItem().setCursorScreenPosition([0, 2])
          pane2.activate()
        })

        simulateReload()

        runs(() => {
          expect(atom.workspace.getTextEditors().length).toBe(5)
          const [editor1, editor2, untitledEditor, editor3, editor4] = atom.workspace.getTextEditors()
          const firstDirectory = atom.project.getDirectories()[0]
          expect(firstDirectory).toBeDefined()
          expect(editor1.getPath()).toBe(firstDirectory.resolve('b'))
          expect(editor2.getPath()).toBe(firstDirectory.resolve('../sample.txt'))
          expect(editor2.getCursorScreenPosition()).toEqual([0, 2])
          expect(editor3.getPath()).toBe(firstDirectory.resolve('b'))
          expect(editor4.getPath()).toBe(firstDirectory.resolve('../sample.js'))
          expect(editor4.getCursorScreenPosition()).toEqual([2, 4])
          expect(untitledEditor.getPath()).toBeUndefined()
          expect(untitledEditor.getText()).toBe('An untitled editor.')

          expect(atom.workspace.getActiveTextEditor().getPath()).toBe(editor3.getPath())
          const pathEscaped = fs.tildify(escapeStringRegex(atom.project.getPaths()[0]))
          expect(document.title).toMatch(new RegExp(`^${path.basename(editor3.getLongTitle())} \\u2014 ${pathEscaped}`))
        })
      })
    })

    describe('where there are no open panes or editors', () => {
      it('constructs the view with no open editors', () => {
        atom.workspace.getActivePane().destroy()
        expect(atom.workspace.getTextEditors().length).toBe(0)
        simulateReload()

        runs(() => {
          expect(atom.workspace.getTextEditors().length).toBe(0)
        })
      })
    })
<<<<<<< HEAD

    describe('where a dock contains an editor', () => {
      afterEach(() => {
        atom.workspace.getRightDock().paneContainer.destroy()
      })

      it('constructs the view with the same panes', () => {
        const pane1 = atom.workspace.getRightDock().getActivePane()
        const pane2 = pane1.splitRight({copyActiveItem: true})
        const pane3 = pane2.splitRight({copyActiveItem: true})
        let pane4 = null

        waitsForPromise(() =>
          atom.workspace.open(null, {location: 'right'}).then(editor => editor.setText('An untitled editor.'))
        )

        waitsForPromise(() =>
          atom.workspace.open('b', {location: 'right'}).then(editor => pane2.activateItem(editor.copy()))
        )

        waitsForPromise(() =>
          atom.workspace.open('../sample.js', {location: 'right'}).then(editor => pane3.activateItem(editor))
        )

        runs(() => {
          pane3.activeItem.setCursorScreenPosition([2, 4])
          pane4 = pane2.splitDown()
        })

        waitsForPromise(() =>
          atom.workspace.open('../sample.txt', {location: 'right'}).then(editor => pane4.activateItem(editor))
        )

        runs(() => {
          pane4.getActiveItem().setCursorScreenPosition([0, 2])
          pane2.activate()
        })

        simulateReload()

        runs(() => {
          expect(atom.workspace.getTextEditors().length).toBe(5)
          const [editor1, editor2, untitledEditor, editor3, editor4] = atom.workspace.getTextEditors()
          const firstDirectory = atom.project.getDirectories()[0]
          expect(firstDirectory).toBeDefined()
          expect(editor1.getPath()).toBe(firstDirectory.resolve('b'))
          expect(editor2.getPath()).toBe(firstDirectory.resolve('../sample.txt'))
          expect(editor2.getCursorScreenPosition()).toEqual([0, 2])
          expect(editor3.getPath()).toBe(firstDirectory.resolve('b'))
          expect(editor4.getPath()).toBe(firstDirectory.resolve('../sample.js'))
          expect(editor4.getCursorScreenPosition()).toEqual([2, 4])
          expect(untitledEditor.getPath()).toBeUndefined()
          expect(untitledEditor.getText()).toBe('An untitled editor.')

          expect(atom.workspace.getRightDock().getActiveTextEditor().getPath()).toBe(editor3.getPath())
        })
      })
    })
=======
>>>>>>> aa19fe68
  })

  describe('::open(itemOrURI, options)', () => {
    let openEvents = null

    beforeEach(() => {
      openEvents = []
      workspace.onDidOpen(event => openEvents.push(event))
      spyOn(workspace.getActivePane(), 'activate').andCallThrough()
    })

    describe("when the 'searchAllPanes' option is false (default)", () => {
      describe('when called without a uri or item', () => {
        it('adds and activates an empty editor on the active pane', () => {
          let editor1
          let editor2

          waitsForPromise(() => workspace.open().then(editor => { editor1 = editor }))

          runs(() => {
            expect(editor1.getPath()).toBeUndefined()
            expect(workspace.getActivePane().items).toEqual([editor1])
            expect(workspace.getActivePaneItem()).toBe(editor1)
            expect(workspace.getActivePane().activate).toHaveBeenCalled()
            expect(openEvents).toEqual([{uri: undefined, pane: workspace.getActivePane(), item: editor1, index: 0}])
            openEvents = []
          })

          waitsForPromise(() => workspace.open().then(editor => { editor2 = editor }))

          runs(() => {
            expect(editor2.getPath()).toBeUndefined()
            expect(workspace.getActivePane().items).toEqual([editor1, editor2])
            expect(workspace.getActivePaneItem()).toBe(editor2)
            expect(workspace.getActivePane().activate).toHaveBeenCalled()
            expect(openEvents).toEqual([{uri: undefined, pane: workspace.getActivePane(), item: editor2, index: 1}])
          })
        })
      })

      describe('when called with a uri', () => {
        describe('when the active pane already has an editor for the given uri', () => {
          it('activates the existing editor on the active pane', () => {
            let editor = null
            let editor1 = null
            let editor2 = null

            waitsForPromise(() =>
              workspace.open('a').then(o => {
                editor1 = o
                return workspace.open('b').then(o => {
                  editor2 = o
                  return workspace.open('a').then(o => { editor = o })
                })
              })
            )

            runs(() => {
              expect(editor).toBe(editor1)
              expect(workspace.getActivePaneItem()).toBe(editor)
              expect(workspace.getActivePane().activate).toHaveBeenCalled()
              const firstDirectory = atom.project.getDirectories()[0]
              expect(firstDirectory).toBeDefined()
              expect(openEvents).toEqual([
                {
                  uri: firstDirectory.resolve('a'),
                  item: editor1,
                  pane: atom.workspace.getActivePane(),
                  index: 0
                },
                {
                  uri: firstDirectory.resolve('b'),
                  item: editor2,
                  pane: atom.workspace.getActivePane(),
                  index: 1
                },
                {
                  uri: firstDirectory.resolve('a'),
                  item: editor1,
                  pane: atom.workspace.getActivePane(),
                  index: 0
                }
              ])
            })
          })

          it('finds items in docks', () => {
            const dock = atom.workspace.getRightDock()
            const ITEM_URI = 'atom://test'
            const item = {
              getURI: () => ITEM_URI,
              getDefaultLocation: () => 'left',
              getElement: () => document.createElement('div')
            }
            dock.getActivePane().addItem(item)
            expect(dock.getPaneItems()).toHaveLength(1)
            waitsForPromise(() => atom.workspace.open(ITEM_URI, {searchAllPanes: true}))
            runs(() => {
              expect(atom.workspace.getPaneItems()).toHaveLength(1)
              expect(dock.getPaneItems()).toHaveLength(1)
              expect(dock.getPaneItems()[0]).toBe(item)
            })
          })
        })

        describe("when the 'activateItem' option is false", () => {
          it('adds the item to the workspace', () => {
            let editor
            waitsForPromise(() => workspace.open('a'))
            waitsForPromise(() => workspace.open('b', {activateItem: false}).then(o => { editor = o }))
            runs(() => {
              expect(workspace.getPaneItems()).toContain(editor)
              expect(workspace.getActivePaneItem()).not.toBe(editor)
            })
          })
        })

        describe('when the active pane does not have an editor for the given uri', () => {
          beforeEach(() => {
            atom.workspace.enablePersistence = true
          })

          afterEach(async () => {
            await atom.workspace.itemLocationStore.clear()
            atom.workspace.enablePersistence = false
          })

          it('adds and activates a new editor for the given path on the active pane', () => {
            let editor = null
            waitsForPromise(() => workspace.open('a').then(o => { editor = o }))

            runs(() => {
              const firstDirectory = atom.project.getDirectories()[0]
              expect(firstDirectory).toBeDefined()
              expect(editor.getURI()).toBe(firstDirectory.resolve('a'))
              expect(workspace.getActivePaneItem()).toBe(editor)
              expect(workspace.getActivePane().items).toEqual([editor])
              expect(workspace.getActivePane().activate).toHaveBeenCalled()
            })
          })

          it("uses the location specified by the model's `getDefaultLocation()` method", () => {
            const item = {
              getDefaultLocation: jasmine.createSpy().andReturn('right'),
              getElement: () => document.createElement('div')
            }
            const opener = jasmine.createSpy().andReturn(item)
            const dock = atom.workspace.getRightDock()
            spyOn(atom.workspace.itemLocationStore, 'load').andReturn(Promise.resolve())
            spyOn(atom.workspace, 'getOpeners').andReturn([opener])
            expect(dock.getPaneItems()).toHaveLength(0)
            waitsForPromise(() => atom.workspace.open('a'))
            runs(() => {
              expect(dock.getPaneItems()).toHaveLength(1)
              expect(opener).toHaveBeenCalled()
              expect(item.getDefaultLocation).toHaveBeenCalled()
            })
          })

          it('prefers the last location the user used for that item', () => {
            const ITEM_URI = 'atom://test'
            const item = {
              getURI: () => ITEM_URI,
              getDefaultLocation: () => 'left',
              getElement: () => document.createElement('div')
            }
            const opener = uri => uri === ITEM_URI ? item : null
            const dock = atom.workspace.getRightDock()
            spyOn(atom.workspace.itemLocationStore, 'load').andCallFake(uri =>
              uri === 'atom://test' ? Promise.resolve('right') : Promise.resolve()
            )
            spyOn(atom.workspace, 'getOpeners').andReturn([opener])
            expect(dock.getPaneItems()).toHaveLength(0)
            waitsForPromise(() => atom.workspace.open(ITEM_URI))
            runs(() => {
              expect(dock.getPaneItems()).toHaveLength(1)
              expect(dock.getPaneItems()[0]).toBe(item)
            })
          })
        })
      })

      describe('when an item with the given uri exists in an inactive pane container', () => {
        it('activates that item if it is in that container\'s active pane', async () => {
          const item = await atom.workspace.open('a')
          atom.workspace.getLeftDock().activate()
          expect(await atom.workspace.open('a', {searchAllPanes: false})).toBe(item)
          expect(atom.workspace.getActivePaneContainer().getLocation()).toBe('center')
          expect(atom.workspace.getPaneItems()).toEqual([item])

          atom.workspace.getActivePane().splitRight()
          atom.workspace.getLeftDock().activate()
          const item2 = await atom.workspace.open('a', {searchAllPanes: false})
          expect(item2).not.toBe(item)
          expect(atom.workspace.getActivePaneContainer().getLocation()).toBe('center')
          expect(atom.workspace.getPaneItems()).toEqual([item, item2])
        })
      })
    })

    describe("when the 'searchAllPanes' option is true", () => {
      describe('when an editor for the given uri is already open on an inactive pane', () => {
        it('activates the existing editor on the inactive pane, then activates that pane', () => {
          let editor1 = null
          let editor2 = null
          const pane1 = workspace.getActivePane()
          const pane2 = workspace.getActivePane().splitRight()

          waitsForPromise(() => {
            pane1.activate()
            return workspace.open('a').then(o => { editor1 = o })
          })

          waitsForPromise(() => {
            pane2.activate()
            return workspace.open('b').then(o => { editor2 = o })
          })

          runs(() => expect(workspace.getActivePaneItem()).toBe(editor2))

          waitsForPromise(() => workspace.open('a', {searchAllPanes: true}))

          runs(() => {
            expect(workspace.getActivePane()).toBe(pane1)
            expect(workspace.getActivePaneItem()).toBe(editor1)
          })
        })

        it('activates the pane in the dock with the matching item', () => {
          const dock = atom.workspace.getRightDock()
          const ITEM_URI = 'atom://test'
          const item = {
            getURI: () => ITEM_URI,
            getDefaultLocation: jasmine.createSpy().andReturn('left'),
            getElement: () => document.createElement('div')
          }
          dock.getActivePane().addItem(item)
          spyOn(dock.paneForItem(item), 'activate')
          waitsForPromise(() => atom.workspace.open(ITEM_URI, {searchAllPanes: true}))
          runs(() => expect(dock.paneForItem(item).activate).toHaveBeenCalled())
        })
      })

      describe('when no editor for the given uri is open in any pane', () => {
        it('opens an editor for the given uri in the active pane', () => {
          let editor = null
          waitsForPromise(() => workspace.open('a', {searchAllPanes: true}).then(o => { editor = o }))

          runs(() => expect(workspace.getActivePaneItem()).toBe(editor))
        })
      })
    })

    describe('when attempting to open an editor in a dock', () => {
      it('opens the editor in the workspace center', async () => {
        await atom.workspace.open('sample.txt', {location: 'right'})
        expect(atom.workspace.getCenter().getActivePaneItem().getFileName()).toEqual('sample.txt')
      })
    })

    describe('when called with an item rather than a URI', () => {
      it('adds the item itself to the workspace', async () => {
        const item = document.createElement('div')
        await atom.workspace.open(item)
        expect(atom.workspace.getActivePaneItem()).toBe(item)
      })

      describe('when the active pane already contains the item', () => {
        it('activates the item', async () => {
          const item = document.createElement('div')

          await atom.workspace.open(item)
          await atom.workspace.open()
          expect(atom.workspace.getActivePaneItem()).not.toBe(item)
          expect(atom.workspace.getActivePane().getItems().length).toBe(2)

          await atom.workspace.open(item)
          expect(atom.workspace.getActivePaneItem()).toBe(item)
          expect(atom.workspace.getActivePane().getItems().length).toBe(2)
        })
      })

      describe('when the item already exists in another pane', () => {
        it('rejects the promise', async () => {
          const item = document.createElement('div')

          await atom.workspace.open(item)
          await atom.workspace.open(null, {split: 'right'})
          expect(atom.workspace.getActivePaneItem()).not.toBe(item)
          expect(atom.workspace.getActivePane().getItems().length).toBe(1)

          let rejection
          try {
            await atom.workspace.open(item)
          } catch (error) {
            rejection = error
          }

          expect(rejection.message).toMatch(/The workspace can only contain one instance of item/)
        })
      })
    })

    describe("when the 'split' option is set", () => {
      describe("when the 'split' option is 'left'", () => {
        it('opens the editor in the leftmost pane of the current pane axis', () => {
          const pane1 = workspace.getActivePane()
          const pane2 = pane1.splitRight()
          expect(workspace.getActivePane()).toBe(pane2)

          let editor = null
          waitsForPromise(() => workspace.open('a', {split: 'left'}).then(o => { editor = o }))

          runs(() => {
            expect(workspace.getActivePane()).toBe(pane1)
            expect(pane1.items).toEqual([editor])
            expect(pane2.items).toEqual([])
          })

          // Focus right pane and reopen the file on the left
          waitsForPromise(() => {
            pane2.focus()
            return workspace.open('a', {split: 'left'}).then(o => { editor = o })
          })

          runs(() => {
            expect(workspace.getActivePane()).toBe(pane1)
            expect(pane1.items).toEqual([editor])
            expect(pane2.items).toEqual([])
          })
        })
      })

      describe('when a pane axis is the leftmost sibling of the current pane', () => {
        it('opens the new item in the current pane', () => {
          let editor = null
          const pane1 = workspace.getActivePane()
          const pane2 = pane1.splitLeft()
          pane2.splitDown()
          pane1.activate()
          expect(workspace.getActivePane()).toBe(pane1)

          waitsForPromise(() => workspace.open('a', {split: 'left'}).then(o => { editor = o }))

          runs(() => {
            expect(workspace.getActivePane()).toBe(pane1)
            expect(pane1.items).toEqual([editor])
          })
        })
      })

      describe("when the 'split' option is 'right'", () => {
        it('opens the editor in the rightmost pane of the current pane axis', () => {
          let editor = null
          const pane1 = workspace.getActivePane()
          let pane2 = null
          waitsForPromise(() => workspace.open('a', {split: 'right'}).then(o => { editor = o }))

          runs(() => {
            pane2 = workspace.getPanes().filter(p => p !== pane1)[0]
            expect(workspace.getActivePane()).toBe(pane2)
            expect(pane1.items).toEqual([])
            expect(pane2.items).toEqual([editor])
          })

          // Focus right pane and reopen the file on the right
          waitsForPromise(() => {
            pane1.focus()
            return workspace.open('a', {split: 'right'}).then(o => { editor = o })
          })

          runs(() => {
            expect(workspace.getActivePane()).toBe(pane2)
            expect(pane1.items).toEqual([])
            expect(pane2.items).toEqual([editor])
          })
        })

        describe('when a pane axis is the rightmost sibling of the current pane', () => {
          it('opens the new item in a new pane split to the right of the current pane', () => {
            let editor = null
            const pane1 = workspace.getActivePane()
            const pane2 = pane1.splitRight()
            pane2.splitDown()
            pane1.activate()
            expect(workspace.getActivePane()).toBe(pane1)
            let pane4 = null

            waitsForPromise(() => workspace.open('a', {split: 'right'}).then(o => { editor = o }))

            runs(() => {
              pane4 = workspace.getPanes().filter(p => p !== pane1)[0]
              expect(workspace.getActivePane()).toBe(pane4)
              expect(pane4.items).toEqual([editor])
              expect(workspace.getCenter().paneContainer.root.children[0]).toBe(pane1)
              expect(workspace.getCenter().paneContainer.root.children[1]).toBe(pane4)
            })
          })
        })
      })

      describe("when the 'split' option is 'up'", () => {
        it('opens the editor in the topmost pane of the current pane axis', () => {
          const pane1 = workspace.getActivePane()
          const pane2 = pane1.splitDown()
          expect(workspace.getActivePane()).toBe(pane2)

          let editor = null
          waitsForPromise(() => workspace.open('a', {split: 'up'}).then(o => { editor = o }))

          runs(() => {
            expect(workspace.getActivePane()).toBe(pane1)
            expect(pane1.items).toEqual([editor])
            expect(pane2.items).toEqual([])
          })

          // Focus bottom pane and reopen the file on the top
          waitsForPromise(() => {
            pane2.focus()
            return workspace.open('a', {split: 'up'}).then(o => { editor = o })
          })

          runs(() => {
            expect(workspace.getActivePane()).toBe(pane1)
            expect(pane1.items).toEqual([editor])
            expect(pane2.items).toEqual([])
          })
        })
      })

      describe('when a pane axis is the topmost sibling of the current pane', () => {
        it('opens the new item in the current pane', () => {
          let editor = null
          const pane1 = workspace.getActivePane()
          const pane2 = pane1.splitUp()
          pane2.splitRight()
          pane1.activate()
          expect(workspace.getActivePane()).toBe(pane1)

          waitsForPromise(() => workspace.open('a', {split: 'up'}).then(o => { editor = o }))

          runs(() => {
            expect(workspace.getActivePane()).toBe(pane1)
            expect(pane1.items).toEqual([editor])
          })
        })
      })

      describe("when the 'split' option is 'down'", () => {
        it('opens the editor in the bottommost pane of the current pane axis', () => {
          let editor = null
          const pane1 = workspace.getActivePane()
          let pane2 = null
          waitsForPromise(() => workspace.open('a', {split: 'down'}).then(o => { editor = o }))

          runs(() => {
            pane2 = workspace.getPanes().filter(p => p !== pane1)[0]
            expect(workspace.getActivePane()).toBe(pane2)
            expect(pane1.items).toEqual([])
            expect(pane2.items).toEqual([editor])
          })

          // Focus bottom pane and reopen the file on the right
          waitsForPromise(() => {
            pane1.focus()
            return workspace.open('a', {split: 'down'}).then(o => { editor = o })
          })

          runs(() => {
            expect(workspace.getActivePane()).toBe(pane2)
            expect(pane1.items).toEqual([])
            expect(pane2.items).toEqual([editor])
          })
        })

        describe('when a pane axis is the bottommost sibling of the current pane', () => {
          it('opens the new item in a new pane split to the bottom of the current pane', () => {
            let editor = null
            const pane1 = workspace.getActivePane()
            const pane2 = pane1.splitDown()
            pane1.activate()
            expect(workspace.getActivePane()).toBe(pane1)
            let pane4 = null

            waitsForPromise(() => workspace.open('a', {split: 'down'}).then(o => { editor = o }))

            runs(() => {
              pane4 = workspace.getPanes().filter(p => p !== pane1)[0]
              expect(workspace.getActivePane()).toBe(pane4)
              expect(pane4.items).toEqual([editor])
              expect(workspace.getCenter().paneContainer.root.children[0]).toBe(pane1)
              expect(workspace.getCenter().paneContainer.root.children[1]).toBe(pane2)
            })
          })
        })
      })
    })

    describe('when an initialLine and initialColumn are specified', () => {
      it('moves the cursor to the indicated location', () => {
        waitsForPromise(() => workspace.open('a', {initialLine: 1, initialColumn: 5}))

        runs(() => expect(workspace.getActiveTextEditor().getCursorBufferPosition()).toEqual([1, 5]))

        waitsForPromise(() => workspace.open('a', {initialLine: 2, initialColumn: 4}))

        runs(() => expect(workspace.getActiveTextEditor().getCursorBufferPosition()).toEqual([2, 4]))

        waitsForPromise(() => workspace.open('a', {initialLine: 0, initialColumn: 0}))

        runs(() => expect(workspace.getActiveTextEditor().getCursorBufferPosition()).toEqual([0, 0]))

        waitsForPromise(() => workspace.open('a', {initialLine: NaN, initialColumn: 4}))

        runs(() => expect(workspace.getActiveTextEditor().getCursorBufferPosition()).toEqual([0, 4]))

        waitsForPromise(() => workspace.open('a', {initialLine: 2, initialColumn: NaN}))

        runs(() => expect(workspace.getActiveTextEditor().getCursorBufferPosition()).toEqual([2, 0]))

        waitsForPromise(() => workspace.open('a', {initialLine: Infinity, initialColumn: Infinity}))

        runs(() => expect(workspace.getActiveTextEditor().getCursorBufferPosition()).toEqual([2, 11]))
      })
    })

    describe('when the file is over 2MB', () => {
      it('opens the editor with largeFileMode: true', () => {
        spyOn(fs, 'getSizeSync').andReturn(2 * 1048577) // 2MB

        let editor = null
        waitsForPromise(() => workspace.open('sample.js').then(e => { editor = e }))

        runs(() => expect(editor.largeFileMode).toBe(true))
      })
    })

    describe('when the file is over user-defined limit', () => {
      const shouldPromptForFileOfSize = (size, shouldPrompt) => {
        spyOn(fs, 'getSizeSync').andReturn(size * 1048577)
        atom.applicationDelegate.confirm.andCallFake(() => selectedButtonIndex)
        atom.applicationDelegate.confirm()
        var selectedButtonIndex = 1 // cancel

        let editor = null
        waitsForPromise(() => workspace.open('sample.js').then(e => { editor = e }))
        if (shouldPrompt) {
          runs(() => {
            expect(editor).toBeUndefined()
            expect(atom.applicationDelegate.confirm).toHaveBeenCalled()

            atom.applicationDelegate.confirm.reset()
            selectedButtonIndex = 0
          }) // open the file

          waitsForPromise(() => workspace.open('sample.js').then(e => { editor = e }))

          runs(() => {
            expect(atom.applicationDelegate.confirm).toHaveBeenCalled()
            expect(editor.largeFileMode).toBe(true)
          })
        } else {
          runs(() => expect(editor).not.toBeUndefined())
        }
      }

      it('prompts the user to make sure they want to open a file this big', () => {
        atom.config.set('core.warnOnLargeFileLimit', 20)
        shouldPromptForFileOfSize(20, true)
      })

      it("doesn't prompt on files below the limit", () => {
        atom.config.set('core.warnOnLargeFileLimit', 30)
        shouldPromptForFileOfSize(20, false)
      })

      it('prompts for smaller files with a lower limit', () => {
        atom.config.set('core.warnOnLargeFileLimit', 5)
        shouldPromptForFileOfSize(10, true)
      })
    })

    describe('when passed a path that matches a custom opener', () => {
      it('returns the resource returned by the custom opener', () => {
        const fooOpener = (pathToOpen, options) => {
          if (pathToOpen != null ? pathToOpen.match(/\.foo/) : undefined) {
            return {foo: pathToOpen, options}
          }
        }
        const barOpener = (pathToOpen) => {
          if (pathToOpen != null ? pathToOpen.match(/^bar:\/\//) : undefined) {
            return {bar: pathToOpen}
          }
        }
        workspace.addOpener(fooOpener)
        workspace.addOpener(barOpener)

        waitsForPromise(() => {
          const pathToOpen = atom.project.getDirectories()[0].resolve('a.foo')
          return workspace.open(pathToOpen, {hey: 'there'}).then(item => expect(item).toEqual({foo: pathToOpen, options: {hey: 'there'}}))
        })

        waitsForPromise(() =>
          workspace.open('bar://baz').then(item => expect(item).toEqual({bar: 'bar://baz'})))
      })
    })

    it("adds the file to the application's recent documents list", () => {
      if (process.platform !== 'darwin') { return } // Feature only supported on macOS
      spyOn(atom.applicationDelegate, 'addRecentDocument')

      waitsForPromise(() => workspace.open())

      runs(() => expect(atom.applicationDelegate.addRecentDocument).not.toHaveBeenCalled())

      waitsForPromise(() => workspace.open('something://a/url'))

      runs(() => expect(atom.applicationDelegate.addRecentDocument).not.toHaveBeenCalled())

      waitsForPromise(() => workspace.open(__filename))

      runs(() => expect(atom.applicationDelegate.addRecentDocument).toHaveBeenCalledWith(__filename))
    })

    it('notifies ::onDidAddTextEditor observers', () => {
      const absolutePath = require.resolve('./fixtures/dir/a')
      const newEditorHandler = jasmine.createSpy('newEditorHandler')
      workspace.onDidAddTextEditor(newEditorHandler)

      let editor = null
      waitsForPromise(() => workspace.open(absolutePath).then(e => { editor = e }))

      runs(() => expect(newEditorHandler.argsForCall[0][0].textEditor).toBe(editor))
    })

    describe('when there is an error opening the file', () => {
      let notificationSpy = null
      beforeEach(() => atom.notifications.onDidAddNotification(notificationSpy = jasmine.createSpy()))

      describe('when a file does not exist', () => {
        it('creates an empty buffer for the specified path', () => {
          waitsForPromise(() => workspace.open('not-a-file.md'))

          runs(() => {
            const editor = workspace.getActiveTextEditor()
            expect(notificationSpy).not.toHaveBeenCalled()
            expect(editor.getPath()).toContain('not-a-file.md')
          })
        })
      })

      describe('when the user does not have access to the file', () => {
        beforeEach(() =>
          spyOn(fs, 'openSync').andCallFake(path => {
            const error = new Error(`EACCES, permission denied '${path}'`)
            error.path = path
            error.code = 'EACCES'
            throw error
          })
        )

        it('creates a notification', () => {
          waitsForPromise(() => workspace.open('file1'))

          runs(() => {
            expect(notificationSpy).toHaveBeenCalled()
            const notification = notificationSpy.mostRecentCall.args[0]
            expect(notification.getType()).toBe('warning')
            expect(notification.getMessage()).toContain('Permission denied')
            expect(notification.getMessage()).toContain('file1')
          })
        })
      })

      describe('when the the operation is not permitted', () => {
        beforeEach(() =>
          spyOn(fs, 'openSync').andCallFake(path => {
            const error = new Error(`EPERM, operation not permitted '${path}'`)
            error.path = path
            error.code = 'EPERM'
            throw error
          })
        )

        it('creates a notification', () => {
          waitsForPromise(() => workspace.open('file1'))

          runs(() => {
            expect(notificationSpy).toHaveBeenCalled()
            const notification = notificationSpy.mostRecentCall.args[0]
            expect(notification.getType()).toBe('warning')
            expect(notification.getMessage()).toContain('Unable to open')
            expect(notification.getMessage()).toContain('file1')
          })
        })
      })

      describe('when the the file is already open in windows', () => {
        beforeEach(() =>
          spyOn(fs, 'openSync').andCallFake(path => {
            const error = new Error(`EBUSY, resource busy or locked '${path}'`)
            error.path = path
            error.code = 'EBUSY'
            throw error
          })
        )

        it('creates a notification', () => {
          waitsForPromise(() => workspace.open('file1'))

          runs(() => {
            expect(notificationSpy).toHaveBeenCalled()
            const notification = notificationSpy.mostRecentCall.args[0]
            expect(notification.getType()).toBe('warning')
            expect(notification.getMessage()).toContain('Unable to open')
            expect(notification.getMessage()).toContain('file1')
          })
        })
      })

      describe('when there is an unhandled error', () => {
        beforeEach(() =>
          spyOn(fs, 'openSync').andCallFake(path => {
            throw new Error('I dont even know what is happening right now!!')
          })
        )

        it('rejects the promise', () => {
          waitsFor((done) => {
            workspace.open('file1').catch(error => {
              expect(error.message).toBe('I dont even know what is happening right now!!')
              done()
            })
          })
        })
      })
    })

    describe('when the file is already open in pending state', () => {
      it('should terminate the pending state', () => {
        let editor = null
        let pane = null

        waitsForPromise(() =>
          atom.workspace.open('sample.js', {pending: true}).then(o => {
            editor = o
            pane = atom.workspace.getActivePane()
          })
        )

        runs(() => expect(pane.getPendingItem()).toEqual(editor))

        waitsForPromise(() => atom.workspace.open('sample.js'))

        runs(() => expect(pane.getPendingItem()).toBeNull())
      })
    })

    describe('when opening will switch from a pending tab to a permanent tab', () => {
      it('keeps the pending tab open', () => {
        let editor1 = null
        let editor2 = null

        waitsForPromise(() =>
          atom.workspace.open('sample.txt').then(o => { editor1 = o })
        )

        waitsForPromise(() =>
          atom.workspace.open('sample2.txt', {pending: true}).then(o => { editor2 = o })
        )

        runs(() => {
          const pane = atom.workspace.getActivePane()
          pane.activateItem(editor1)
          expect(pane.getItems().length).toBe(2)
          expect(pane.getItems()).toEqual([editor1, editor2])
        })
      })
    })

    describe('when replacing a pending item which is the last item in a second pane', () => {
      it('does not destroy the pane even if core.destroyEmptyPanes is on', () => {
        atom.config.set('core.destroyEmptyPanes', true)
        let editor1 = null
        let editor2 = null
        const leftPane = atom.workspace.getActivePane()
        let rightPane = null

        waitsForPromise(() =>
          atom.workspace.open('sample.js', {pending: true, split: 'right'}).then(o => {
            editor1 = o
            rightPane = atom.workspace.getActivePane()
            spyOn(rightPane, 'destroy').andCallThrough()
          })
        )

        runs(() => {
          expect(leftPane).not.toBe(rightPane)
          expect(atom.workspace.getActivePane()).toBe(rightPane)
          expect(atom.workspace.getActivePane().getItems().length).toBe(1)
          expect(rightPane.getPendingItem()).toBe(editor1)
        })

        waitsForPromise(() =>
          atom.workspace.open('sample.txt', {pending: true}).then(o => { editor2 = o })
        )

        runs(() => {
          expect(rightPane.getPendingItem()).toBe(editor2)
          expect(rightPane.destroy.callCount).toBe(0)
        })
      })
    })
  })

  describe('finding items in the workspace', () => {
    it('can identify the pane and pane container for a given item or URI', () => {
      const uri = 'atom://test-pane-for-item'
      const item = {
        element: document.createElement('div'),
        getURI () { return uri }
      }

      atom.workspace.getActivePane().activateItem(item)
      expect(atom.workspace.paneForItem(item)).toBe(atom.workspace.getCenter().getActivePane())
      expect(atom.workspace.paneContainerForItem(item)).toBe(atom.workspace.getCenter())
      expect(atom.workspace.paneForURI(uri)).toBe(atom.workspace.getCenter().getActivePane())
      expect(atom.workspace.paneContainerForURI(uri)).toBe(atom.workspace.getCenter())

      atom.workspace.getActivePane().destroyActiveItem()
      atom.workspace.getLeftDock().getActivePane().activateItem(item)
      expect(atom.workspace.paneForItem(item)).toBe(atom.workspace.getLeftDock().getActivePane())
      expect(atom.workspace.paneContainerForItem(item)).toBe(atom.workspace.getLeftDock())
      expect(atom.workspace.paneForURI(uri)).toBe(atom.workspace.getLeftDock().getActivePane())
      expect(atom.workspace.paneContainerForURI(uri)).toBe(atom.workspace.getLeftDock())
    })
  })

  describe('::hide(uri)', () => {
    let item
    const URI = 'atom://hide-test'

    beforeEach(() => {
      const el = document.createElement('div')
      item = {
        getTitle: () => 'Item',
        getElement: () => el,
        getURI: () => URI
      }
    })

    describe('when called with a URI', () => {
      it('if the item for the given URI is in the center, removes it', () => {
        const pane = atom.workspace.getActivePane()
        pane.addItem(item)
        atom.workspace.hide(URI)
        expect(pane.getItems().length).toBe(0)
      })

      it('if the item for the given URI is in a dock, hides the dock', () => {
        const dock = atom.workspace.getLeftDock()
        const pane = dock.getActivePane()
        pane.addItem(item)
        dock.activate()
        expect(dock.isVisible()).toBe(true)
        const itemFound = atom.workspace.hide(URI)
        expect(itemFound).toBe(true)
        expect(dock.isVisible()).toBe(false)
      })
    })

    describe('when called with an item', () => {
      it('if the item is in the center, removes it', () => {
        const pane = atom.workspace.getActivePane()
        pane.addItem(item)
        atom.workspace.hide(item)
        expect(pane.getItems().length).toBe(0)
      })

      it('if the item is in a dock, hides the dock', () => {
        const dock = atom.workspace.getLeftDock()
        const pane = dock.getActivePane()
        pane.addItem(item)
        dock.activate()
        expect(dock.isVisible()).toBe(true)
        const itemFound = atom.workspace.hide(item)
        expect(itemFound).toBe(true)
        expect(dock.isVisible()).toBe(false)
      })
    })
  })

  describe('::toggle(itemOrUri)', () => {
    describe('when the location resolves to a dock', () => {
      it('adds or shows the item and its dock if it is not currently visible, and otherwise hides the containing dock', async () => {
        const item1 = {
          getDefaultLocation () { return 'left' },
          getElement () { return (this.element = document.createElement('div')) }
        }

        const item2 = {
          getDefaultLocation () { return 'left' },
          getElement () { return (this.element = document.createElement('div')) }
        }

        const dock = workspace.getLeftDock()
        expect(dock.isVisible()).toBe(false)

        await workspace.toggle(item1)
        expect(dock.isVisible()).toBe(true)
        expect(dock.getActivePaneItem()).toBe(item1)

        await workspace.toggle(item2)
        expect(dock.isVisible()).toBe(true)
        expect(dock.getActivePaneItem()).toBe(item2)

        await workspace.toggle(item1)
        expect(dock.isVisible()).toBe(true)
        expect(dock.getActivePaneItem()).toBe(item1)

        await workspace.toggle(item1)
        expect(dock.isVisible()).toBe(false)
        expect(dock.getActivePaneItem()).toBe(item1)

        await workspace.toggle(item2)
        expect(dock.isVisible()).toBe(true)
        expect(dock.getActivePaneItem()).toBe(item2)
      })
    })

    describe('when the location resolves to the center', () => {
      it('adds or shows the item if it is not currently the active pane item, and otherwise removes the item', async () => {
        const item1 = {
          getDefaultLocation () { return 'center' },
          getElement () { return (this.element = document.createElement('div')) }
        }

        const item2 = {
          getDefaultLocation () { return 'center' },
          getElement () { return (this.element = document.createElement('div')) }
        }

        expect(workspace.getActivePaneItem()).toBeUndefined()
        await workspace.toggle(item1)
        expect(workspace.getActivePaneItem()).toBe(item1)
        await workspace.toggle(item2)
        expect(workspace.getActivePaneItem()).toBe(item2)
        await workspace.toggle(item1)
        expect(workspace.getActivePaneItem()).toBe(item1)
        await workspace.toggle(item1)
        expect(workspace.paneForItem(item1)).toBeUndefined()
        expect(workspace.getActivePaneItem()).toBe(item2)
      })
    })
  })

  describe('active pane containers', () => {
    it('maintains the active pane and item globally across active pane containers', () => {
      const leftDock = workspace.getLeftDock()
      const leftItem1 = {element: document.createElement('div')}
      const leftItem2 = {element: document.createElement('div')}
      const leftItem3 = {element: document.createElement('div')}
      const leftPane1 = leftDock.getActivePane()
      leftPane1.addItems([leftItem1, leftItem2])
      const leftPane2 = leftPane1.splitDown({items: [leftItem3]})

      const rightDock = workspace.getRightDock()
      const rightItem1 = {element: document.createElement('div')}
      const rightItem2 = {element: document.createElement('div')}
      const rightItem3 = {element: document.createElement('div')}
      const rightPane1 = rightDock.getActivePane()
      rightPane1.addItems([rightItem1, rightItem2])
      const rightPane2 = rightPane1.splitDown({items: [rightItem3]})

      const bottomDock = workspace.getBottomDock()
      const bottomItem1 = {element: document.createElement('div')}
      const bottomItem2 = {element: document.createElement('div')}
      const bottomItem3 = {element: document.createElement('div')}
      const bottomPane1 = bottomDock.getActivePane()
      bottomPane1.addItems([bottomItem1, bottomItem2])
      const bottomPane2 = bottomPane1.splitDown({items: [bottomItem3]})

      const center = workspace.getCenter()
      const centerItem1 = {element: document.createElement('div')}
      const centerItem2 = {element: document.createElement('div')}
      const centerItem3 = {element: document.createElement('div')}
      const centerPane1 = center.getActivePane()
      centerPane1.addItems([centerItem1, centerItem2])
      const centerPane2 = centerPane1.splitDown({items: [centerItem3]})

      const activePaneContainers = []
      const activePanes = []
      const activeItems = []
      workspace.onDidChangeActivePaneContainer((container) => activePaneContainers.push(container))
      workspace.onDidChangeActivePane((pane) => activePanes.push(pane))
      workspace.onDidChangeActivePaneItem((item) => activeItems.push(item))
      function clearEvents () {
        activePaneContainers.length = 0
        activePanes.length = 0
        activeItems.length = 0
      }

      expect(workspace.getActivePaneContainer()).toBe(center)
      expect(workspace.getActivePane()).toBe(centerPane2)
      expect(workspace.getActivePaneItem()).toBe(centerItem3)

      leftDock.activate()
      expect(workspace.getActivePaneContainer()).toBe(leftDock)
      expect(workspace.getActivePane()).toBe(leftPane2)
      expect(workspace.getActivePaneItem()).toBe(leftItem3)
      expect(activePaneContainers).toEqual([leftDock])
      expect(activePanes).toEqual([leftPane2])
      expect(activeItems).toEqual([leftItem3])

      clearEvents()
      leftPane1.activate()
      leftPane1.activate()
      expect(workspace.getActivePaneContainer()).toBe(leftDock)
      expect(workspace.getActivePane()).toBe(leftPane1)
      expect(workspace.getActivePaneItem()).toBe(leftItem1)
      expect(activePaneContainers).toEqual([])
      expect(activePanes).toEqual([leftPane1])
      expect(activeItems).toEqual([leftItem1])

      clearEvents()
      leftPane1.activateItem(leftItem2)
      leftPane1.activateItem(leftItem2)
      expect(workspace.getActivePaneContainer()).toBe(leftDock)
      expect(workspace.getActivePane()).toBe(leftPane1)
      expect(workspace.getActivePaneItem()).toBe(leftItem2)
      expect(activePaneContainers).toEqual([])
      expect(activePanes).toEqual([])
      expect(activeItems).toEqual([leftItem2])

      clearEvents()
      expect(rightDock.getActivePane()).toBe(rightPane2)
      rightPane1.activate()
      rightPane1.activate()
      expect(workspace.getActivePaneContainer()).toBe(rightDock)
      expect(workspace.getActivePane()).toBe(rightPane1)
      expect(workspace.getActivePaneItem()).toBe(rightItem1)
      expect(activePaneContainers).toEqual([rightDock])
      expect(activePanes).toEqual([rightPane1])
      expect(activeItems).toEqual([rightItem1])

      clearEvents()
      rightPane1.activateItem(rightItem2)
      expect(workspace.getActivePaneContainer()).toBe(rightDock)
      expect(workspace.getActivePane()).toBe(rightPane1)
      expect(workspace.getActivePaneItem()).toBe(rightItem2)
      expect(activePaneContainers).toEqual([])
      expect(activePanes).toEqual([])
      expect(activeItems).toEqual([rightItem2])

      clearEvents()
      expect(bottomDock.getActivePane()).toBe(bottomPane2)
      bottomPane2.activate()
      bottomPane2.activate()
      expect(workspace.getActivePaneContainer()).toBe(bottomDock)
      expect(workspace.getActivePane()).toBe(bottomPane2)
      expect(workspace.getActivePaneItem()).toBe(bottomItem3)
      expect(activePaneContainers).toEqual([bottomDock])
      expect(activePanes).toEqual([bottomPane2])
      expect(activeItems).toEqual([bottomItem3])

      clearEvents()
      center.activate()
      center.activate()
      expect(workspace.getActivePaneContainer()).toBe(center)
      expect(workspace.getActivePane()).toBe(centerPane2)
      expect(workspace.getActivePaneItem()).toBe(centerItem3)
      expect(activePaneContainers).toEqual([center])
      expect(activePanes).toEqual([centerPane2])
      expect(activeItems).toEqual([centerItem3])

      clearEvents()
      centerPane1.activate()
      centerPane1.activate()
      expect(workspace.getActivePaneContainer()).toBe(center)
      expect(workspace.getActivePane()).toBe(centerPane1)
      expect(workspace.getActivePaneItem()).toBe(centerItem1)
      expect(activePaneContainers).toEqual([])
      expect(activePanes).toEqual([centerPane1])
      expect(activeItems).toEqual([centerItem1])
    })
  })

  describe('::onDidStopChangingActivePaneItem()', function () {
    it('invokes observers when the active item of the active pane stops changing', function () {
      const pane1 = atom.workspace.getCenter().getActivePane()
      const pane2 = pane1.splitRight({items: [document.createElement('div'), document.createElement('div')]});
      atom.workspace.getLeftDock().getActivePane().addItem(document.createElement('div'))

      emittedItems = []
      atom.workspace.onDidStopChangingActivePaneItem(item => emittedItems.push(item))

      pane2.activateNextItem()
      pane2.activateNextItem()
      pane1.activate()
      atom.workspace.getLeftDock().activate()

      advanceClock(100)
      expect(emittedItems).toEqual([atom.workspace.getLeftDock().getActivePaneItem()])
    })
  })

  describe('the grammar-used hook', () => {
    it('fires when opening a file or changing the grammar of an open file', () => {
      let editor = null
      let javascriptGrammarUsed = false
      let coffeescriptGrammarUsed = false

      atom.packages.triggerDeferredActivationHooks()

      runs(() => {
        atom.packages.onDidTriggerActivationHook('language-javascript:grammar-used', () => { javascriptGrammarUsed = true })
        atom.packages.onDidTriggerActivationHook('language-coffee-script:grammar-used', () => { coffeescriptGrammarUsed = true })
      })

      waitsForPromise(() => atom.workspace.open('sample.js', {autoIndent: false}).then(o => { editor = o }))

      waitsForPromise(() => atom.packages.activatePackage('language-javascript'))

      waitsFor(() => javascriptGrammarUsed)

      waitsForPromise(() => atom.packages.activatePackage('language-coffee-script'))

      runs(() => editor.setGrammar(atom.grammars.selectGrammar('.coffee')))

      waitsFor(() => coffeescriptGrammarUsed)
    })
  })

  describe('::reopenItem()', () => {
    it("opens the uri associated with the last closed pane that isn't currently open", () => {
      const pane = workspace.getActivePane()
      waitsForPromise(() =>
        workspace.open('a').then(() =>
          workspace.open('b').then(() =>
            workspace.open('file1').then(() => workspace.open())
          )
        )
      )

      runs(() => {
        // does not reopen items with no uri
        expect(workspace.getActivePaneItem().getURI()).toBeUndefined()
        pane.destroyActiveItem()
      })

      waitsForPromise(() => workspace.reopenItem())

      const firstDirectory = atom.project.getDirectories()[0]
      expect(firstDirectory).toBeDefined()

      runs(() => {
        expect(workspace.getActivePaneItem().getURI()).not.toBeUndefined()

        // destroy all items
        expect(workspace.getActivePaneItem().getURI()).toBe(firstDirectory.resolve('file1'))
        pane.destroyActiveItem()
        expect(workspace.getActivePaneItem().getURI()).toBe(firstDirectory.resolve('b'))
        pane.destroyActiveItem()
        expect(workspace.getActivePaneItem().getURI()).toBe(firstDirectory.resolve('a'))
        pane.destroyActiveItem()

        // reopens items with uris
        expect(workspace.getActivePaneItem()).toBeUndefined()
      })

      waitsForPromise(() => workspace.reopenItem())

      runs(() => expect(workspace.getActivePaneItem().getURI()).toBe(firstDirectory.resolve('a')))

      // does not reopen items that are already open
      waitsForPromise(() => workspace.open('b'))

      runs(() => expect(workspace.getActivePaneItem().getURI()).toBe(firstDirectory.resolve('b')))

      waitsForPromise(() => workspace.reopenItem())

      runs(() => expect(workspace.getActivePaneItem().getURI()).toBe(firstDirectory.resolve('file1')))
    })
  })

  describe('::increase/decreaseFontSize()', () => {
    it('increases/decreases the font size without going below 1', () => {
      atom.config.set('editor.fontSize', 1)
      workspace.increaseFontSize()
      expect(atom.config.get('editor.fontSize')).toBe(2)
      workspace.increaseFontSize()
      expect(atom.config.get('editor.fontSize')).toBe(3)
      workspace.decreaseFontSize()
      expect(atom.config.get('editor.fontSize')).toBe(2)
      workspace.decreaseFontSize()
      expect(atom.config.get('editor.fontSize')).toBe(1)
      workspace.decreaseFontSize()
      expect(atom.config.get('editor.fontSize')).toBe(1)
    })
  })

  describe('::resetFontSize()', () => {
    it("resets the font size to the window's starting font size", () => {
      const originalFontSize = atom.config.get('editor.fontSize')

      workspace.increaseFontSize()
      expect(atom.config.get('editor.fontSize')).toBe(originalFontSize + 1)
      workspace.resetFontSize()
      expect(atom.config.get('editor.fontSize')).toBe(originalFontSize)
      workspace.decreaseFontSize()
      expect(atom.config.get('editor.fontSize')).toBe(originalFontSize - 1)
      workspace.resetFontSize()
      expect(atom.config.get('editor.fontSize')).toBe(originalFontSize)
    })

    it('does nothing if the font size has not been changed', () => {
      const originalFontSize = atom.config.get('editor.fontSize')

      workspace.resetFontSize()
      expect(atom.config.get('editor.fontSize')).toBe(originalFontSize)
    })

    it("resets the font size when the editor's font size changes", () => {
      const originalFontSize = atom.config.get('editor.fontSize')

      atom.config.set('editor.fontSize', originalFontSize + 1)
      workspace.resetFontSize()
      expect(atom.config.get('editor.fontSize')).toBe(originalFontSize)
      atom.config.set('editor.fontSize', originalFontSize - 1)
      workspace.resetFontSize()
      expect(atom.config.get('editor.fontSize')).toBe(originalFontSize)
    })
  })

  describe('::openLicense()', () => {
    it('opens the license as plain-text in a buffer', () => {
      waitsForPromise(() => workspace.openLicense())
      runs(() => expect(workspace.getActivePaneItem().getText()).toMatch(/Copyright/))
    })
  })

  describe('::isTextEditor(obj)', () => {
    it('returns true when the passed object is an instance of `TextEditor`', () => {
      expect(workspace.isTextEditor(new TextEditor())).toBe(true)
      expect(workspace.isTextEditor({getText: () => null})).toBe(false)
      expect(workspace.isTextEditor(null)).toBe(false)
      expect(workspace.isTextEditor(undefined)).toBe(false)
    })
  })

  describe('::getActiveTextEditor()', () => {
    describe("when the workspace center's active pane item is a text editor", () => {
      describe('when the workspace center has focus', function () {
        it('returns the text editor', () => {
          const workspaceCenter = workspace.getCenter()
          const editor = new TextEditor()
          workspaceCenter.getActivePane().activateItem(editor)
          workspaceCenter.activate()

          expect(workspace.getActiveTextEditor()).toBe(editor)
        })
      })

      describe('when a dock has focus', function () {
        it('returns the text editor', () => {
          const workspaceCenter = workspace.getCenter()
          const editor = new TextEditor()
          workspaceCenter.getActivePane().activateItem(editor)
          workspace.getLeftDock().activate()

          expect(workspace.getActiveTextEditor()).toBe(editor)
        })
      })
    })

    describe("when the workspace center's active pane item is not a text editor", () => {
      it('returns undefined', () => {
        const workspaceCenter = workspace.getCenter()
        const nonEditorItem = document.createElement('div')
        workspaceCenter.getActivePane().activateItem(nonEditorItem)

        expect(workspace.getActiveTextEditor()).toBeUndefined()
      })
    })
  })

  describe('::observeTextEditors()', () => {
    it('invokes the observer with current and future text editors', () => {
      const observed = []

      waitsForPromise(() => workspace.open())
      waitsForPromise(() => workspace.open())
      waitsForPromise(() => workspace.openLicense())

      runs(() => workspace.observeTextEditors(editor => observed.push(editor)))

      waitsForPromise(() => workspace.open())

      expect(observed).toEqual(workspace.getTextEditors())
    })
  })

  describe('::observeActiveTextEditor()', () => {
    it('invokes the observer with current active text editor and each time a different text editor becomes active', () => {
      const pane = workspace.getCenter().getActivePane()
      observed = []

      const inactiveEditorBeforeRegisteringObserver = new TextEditor()
      const activeEditorBeforeRegisteringObserver = new TextEditor()
      pane.activateItem(inactiveEditorBeforeRegisteringObserver)
      pane.activateItem(activeEditorBeforeRegisteringObserver)

      workspace.observeActiveTextEditor(editor => observed.push(editor))

      const editorAddedAfterRegisteringObserver = new TextEditor()
      const nonEditorItemAddedAfterRegisteringObserver = document.createElement('div')
      pane.activateItem(editorAddedAfterRegisteringObserver)

      expect(observed).toEqual(
        [activeEditorBeforeRegisteringObserver, editorAddedAfterRegisteringObserver]
      )
    })
  })

  describe('::onDidChangeActiveTextEditor()', () => {
    let center, pane, observed

    beforeEach(() => {
      center = workspace.getCenter()
      pane = center.getActivePane()
      observed = []
    })

    it("invokes the observer when a text editor becomes the workspace center's active pane item while a dock has focus", () => {
      workspace.onDidChangeActiveTextEditor(editor => observed.push(editor))

      const dock = workspace.getLeftDock()
      dock.activate()
      expect(atom.workspace.getActivePaneContainer()).toBe(dock)

      const editor = new TextEditor()
      center.getActivePane().activateItem(editor)
      expect(atom.workspace.getActivePaneContainer()).toBe(dock)

      expect(observed).toEqual([editor])
    })

    it('invokes the observer when the last text editor is closed', () => {
      const editor = new TextEditor()
      pane.activateItem(editor)

      workspace.onDidChangeActiveTextEditor(editor => observed.push(editor))
      pane.destroyItem(editor)
      expect(observed).toEqual([undefined])
    })

    it("invokes the observer when the workspace center's active pane item changes from an editor item to a non-editor item", () => {
      const editor = new TextEditor()
      const nonEditorItem = document.createElement('div')
      pane.activateItem(editor)

      workspace.onDidChangeActiveTextEditor(editor => observed.push(editor))
      pane.activateItem(nonEditorItem)
      expect(observed).toEqual([undefined])
    })

    it("does not invoke the observer when the workspace center's active pane item changes from a non-editor item to another non-editor item", () => {
      workspace.onDidChangeActiveTextEditor(editor => observed.push(editor))

      const nonEditorItem1 = document.createElement('div')
      const nonEditorItem2 = document.createElement('div')
      pane.activateItem(nonEditorItem1)
      pane.activateItem(nonEditorItem1)

      expect(observed).toEqual([])
    })

    it('invokes the observer when closing the one and only text editor after deserialization', async () => {
      pane.activateItem(new TextEditor())

      simulateReload()

      workspace.onDidChangeActiveTextEditor(editor => observed.push(editor))
      workspace.closeActivePaneItemOrEmptyPaneOrWindow()
      expect(observed).toEqual([undefined])
    })
  })

  describe('when an editor is destroyed', () => {
    it('removes the editor', () => {
      let editor = null

      waitsForPromise(() => workspace.open('a').then(e => { editor = e }))

      runs(() => {
        expect(workspace.getTextEditors()).toHaveLength(1)
        editor.destroy()
        expect(workspace.getTextEditors()).toHaveLength(0)
      })
    })
  })

  describe('when an editor is copied because its pane is split', () => {
    it('sets up the new editor to be configured by the text editor registry', () => {
      waitsForPromise(() => atom.packages.activatePackage('language-javascript'))

      waitsForPromise(() =>
        workspace.open('a').then(editor => {
          atom.textEditors.setGrammarOverride(editor, 'source.js')
          expect(editor.getGrammar().name).toBe('JavaScript')

          workspace.getActivePane().splitRight({copyActiveItem: true})
          const newEditor = workspace.getActiveTextEditor()
          expect(newEditor).not.toBe(editor)
          expect(newEditor.getGrammar().name).toBe('JavaScript')
        })
      )
    })
  })

  it('stores the active grammars used by all the open editors', () => {
    waitsForPromise(() => atom.packages.activatePackage('language-javascript'))

    waitsForPromise(() => atom.packages.activatePackage('language-coffee-script'))

    waitsForPromise(() => atom.packages.activatePackage('language-todo'))

    waitsForPromise(() => atom.workspace.open('sample.coffee'))

    runs(function () {
      atom.workspace.getActiveTextEditor().setText(`\
i = /test/; #FIXME\
`
      )

      const atom2 = new AtomEnvironment({applicationDelegate: atom.applicationDelegate})
      atom2.initialize({
        window: document.createElement('div'),
        document: Object.assign(
          document.createElement('div'),
          {
            body: document.createElement('div'),
            head: document.createElement('div')
          }
        )
      })

      atom2.packages.loadPackage('language-javascript')
      atom2.packages.loadPackage('language-coffee-script')
      atom2.packages.loadPackage('language-todo')
      atom2.project.deserialize(atom.project.serialize())
      atom2.workspace.deserialize(atom.workspace.serialize(), atom2.deserializers)

      expect(atom2.grammars.getGrammars().map(grammar => grammar.name).sort()).toEqual([
        'CoffeeScript',
        'CoffeeScript (Literate)',
        'JavaScript',
        'Null Grammar',
        'Regular Expression Replacement (JavaScript)',
        'Regular Expressions (JavaScript)',
        'TODO'
      ])

      atom2.destroy()
    })
  })

  describe('document.title', () => {
    describe('when there is no item open', () => {
      it('sets the title to the project path', () => expect(document.title).toMatch(escapeStringRegex(fs.tildify(atom.project.getPaths()[0]))))

      it("sets the title to 'untitled' if there is no project path", () => {
        atom.project.setPaths([])
        expect(document.title).toMatch(/^untitled/)
      })
    })

    describe("when the active pane item's path is not inside a project path", () => {
      beforeEach(() =>
        waitsForPromise(() =>
          atom.workspace.open('b').then(() => atom.project.setPaths([]))
        )
      )

      it("sets the title to the pane item's title plus the item's path", () => {
        const item = atom.workspace.getActivePaneItem()
        const pathEscaped = fs.tildify(escapeStringRegex(path.dirname(item.getPath())))
        expect(document.title).toMatch(new RegExp(`^${item.getTitle()} \\u2014 ${pathEscaped}`))
      })

      describe('when the title of the active pane item changes', () => {
        it("updates the window title based on the item's new title", () => {
          const editor = atom.workspace.getActivePaneItem()
          editor.buffer.setPath(path.join(temp.dir, 'hi'))
          const pathEscaped = fs.tildify(escapeStringRegex(path.dirname(editor.getPath())))
          expect(document.title).toMatch(new RegExp(`^${editor.getTitle()} \\u2014 ${pathEscaped}`))
        })
      })

      describe("when the active pane's item changes", () => {
        it("updates the title to the new item's title plus the project path", () => {
          atom.workspace.getActivePane().activateNextItem()
          const item = atom.workspace.getActivePaneItem()
          const pathEscaped = fs.tildify(escapeStringRegex(path.dirname(item.getPath())))
          expect(document.title).toMatch(new RegExp(`^${item.getTitle()} \\u2014 ${pathEscaped}`))
        })
      })

      describe("when an inactive pane's item changes", () => {
        it('does not update the title', () => {
          const pane = atom.workspace.getActivePane()
          pane.splitRight()
          const initialTitle = document.title
          pane.activateNextItem()
          expect(document.title).toBe(initialTitle)
        })
      })
    })

    describe('when the active pane item is inside a project path', () => {
      beforeEach(() =>
        waitsForPromise(() => atom.workspace.open('b'))
      )

      describe('when there is an active pane item', () => {
        it("sets the title to the pane item's title plus the project path", () => {
          const item = atom.workspace.getActivePaneItem()
          const pathEscaped = fs.tildify(escapeStringRegex(atom.project.getPaths()[0]))
          expect(document.title).toMatch(new RegExp(`^${item.getTitle()} \\u2014 ${pathEscaped}`))
        })
      })

      describe('when the title of the active pane item changes', () => {
        it("updates the window title based on the item's new title", () => {
          const editor = atom.workspace.getActivePaneItem()
          editor.buffer.setPath(path.join(atom.project.getPaths()[0], 'hi'))
          const pathEscaped = fs.tildify(escapeStringRegex(atom.project.getPaths()[0]))
          expect(document.title).toMatch(new RegExp(`^${editor.getTitle()} \\u2014 ${pathEscaped}`))
        })
      })

      describe("when the active pane's item changes", () => {
        it("updates the title to the new item's title plus the project path", () => {
          atom.workspace.getActivePane().activateNextItem()
          const item = atom.workspace.getActivePaneItem()
          const pathEscaped = fs.tildify(escapeStringRegex(atom.project.getPaths()[0]))
          expect(document.title).toMatch(new RegExp(`^${item.getTitle()} \\u2014 ${pathEscaped}`))
        })
      })

      describe('when the last pane item is removed', () => {
        it("updates the title to the project's first path", () => {
          atom.workspace.getActivePane().destroy()
          expect(atom.workspace.getActivePaneItem()).toBeUndefined()
          expect(document.title).toMatch(escapeStringRegex(fs.tildify(atom.project.getPaths()[0])))
        })
      })

      describe("when an inactive pane's item changes", () => {
        it('does not update the title', () => {
          const pane = atom.workspace.getActivePane()
          pane.splitRight()
          const initialTitle = document.title
          pane.activateNextItem()
          expect(document.title).toBe(initialTitle)
        })
      })
    })

    describe('when the workspace is deserialized', () => {
      beforeEach(() => waitsForPromise(() => atom.workspace.open('a')))

      it("updates the title to contain the project's path", () => {
        document.title = null

        const atom2 = new AtomEnvironment({applicationDelegate: atom.applicationDelegate})
        atom2.initialize({
          window: document.createElement('div'),
          document: Object.assign(
            document.createElement('div'),
            {
              body: document.createElement('div'),
              head: document.createElement('div')
            }
          )
        })

        waitsForPromise(() => atom2.project.deserialize(atom.project.serialize()))

        runs(() => {
          atom2.workspace.deserialize(atom.workspace.serialize(), atom2.deserializers)
          const item = atom2.workspace.getActivePaneItem()
          const pathEscaped = fs.tildify(escapeStringRegex(atom.project.getPaths()[0]))
          expect(document.title).toMatch(new RegExp(`^${item.getLongTitle()} \\u2014 ${pathEscaped}`))

          atom2.destroy()
        })
      })
    })
  })

  describe('document edited status', () => {
    let item1
    let item2

    beforeEach(() => {
      waitsForPromise(() => atom.workspace.open('a'))
      waitsForPromise(() => atom.workspace.open('b'))
      runs(() => {
        [item1, item2] = atom.workspace.getPaneItems()
      })
    })

    it('calls setDocumentEdited when the active item changes', () => {
      expect(atom.workspace.getActivePaneItem()).toBe(item2)
      item1.insertText('a')
      expect(item1.isModified()).toBe(true)
      atom.workspace.getActivePane().activateNextItem()

      expect(setDocumentEdited).toHaveBeenCalledWith(true)
    })

    it("calls atom.setDocumentEdited when the active item's modified status changes", () => {
      expect(atom.workspace.getActivePaneItem()).toBe(item2)
      item2.insertText('a')
      advanceClock(item2.getBuffer().getStoppedChangingDelay())

      expect(item2.isModified()).toBe(true)
      expect(setDocumentEdited).toHaveBeenCalledWith(true)

      item2.undo()
      advanceClock(item2.getBuffer().getStoppedChangingDelay())

      expect(item2.isModified()).toBe(false)
      expect(setDocumentEdited).toHaveBeenCalledWith(false)
    })
  })

  describe('adding panels', () => {
    class TestItem {}

    // Don't use ES6 classes because then we'll have to call `super()` which we can't do with
    // HTMLElement
    function TestItemElement () { this.constructor = TestItemElement }
    function Ctor () { this.constructor = TestItemElement }
    Ctor.prototype = HTMLElement.prototype
    TestItemElement.prototype = new Ctor()
    TestItemElement.__super__ = HTMLElement.prototype
    TestItemElement.prototype.initialize = function (model) { this.model = model; return this }
    TestItemElement.prototype.getModel = function () { return this.model }

    beforeEach(() =>
      atom.views.addViewProvider(TestItem, model => new TestItemElement().initialize(model))
    )

    describe('::addLeftPanel(model)', () => {
      it('adds a panel to the correct panel container', () => {
        let addPanelSpy
        expect(atom.workspace.getLeftPanels().length).toBe(0)
        atom.workspace.panelContainers.left.onDidAddPanel(addPanelSpy = jasmine.createSpy())

        const model = new TestItem()
        const panel = atom.workspace.addLeftPanel({item: model})

        expect(panel).toBeDefined()
        expect(addPanelSpy).toHaveBeenCalledWith({panel, index: 0})

        const itemView = atom.views.getView(atom.workspace.getLeftPanels()[0].getItem())
        expect(itemView instanceof TestItemElement).toBe(true)
        expect(itemView.getModel()).toBe(model)
      })
    })

    describe('::addRightPanel(model)', () => {
      it('adds a panel to the correct panel container', () => {
        let addPanelSpy
        expect(atom.workspace.getRightPanels().length).toBe(0)
        atom.workspace.panelContainers.right.onDidAddPanel(addPanelSpy = jasmine.createSpy())

        const model = new TestItem()
        const panel = atom.workspace.addRightPanel({item: model})

        expect(panel).toBeDefined()
        expect(addPanelSpy).toHaveBeenCalledWith({panel, index: 0})

        const itemView = atom.views.getView(atom.workspace.getRightPanels()[0].getItem())
        expect(itemView instanceof TestItemElement).toBe(true)
        expect(itemView.getModel()).toBe(model)
      })
    })

    describe('::addTopPanel(model)', () => {
      it('adds a panel to the correct panel container', () => {
        let addPanelSpy
        expect(atom.workspace.getTopPanels().length).toBe(0)
        atom.workspace.panelContainers.top.onDidAddPanel(addPanelSpy = jasmine.createSpy())

        const model = new TestItem()
        const panel = atom.workspace.addTopPanel({item: model})

        expect(panel).toBeDefined()
        expect(addPanelSpy).toHaveBeenCalledWith({panel, index: 0})

        const itemView = atom.views.getView(atom.workspace.getTopPanels()[0].getItem())
        expect(itemView instanceof TestItemElement).toBe(true)
        expect(itemView.getModel()).toBe(model)
      })
    })

    describe('::addBottomPanel(model)', () => {
      it('adds a panel to the correct panel container', () => {
        let addPanelSpy
        expect(atom.workspace.getBottomPanels().length).toBe(0)
        atom.workspace.panelContainers.bottom.onDidAddPanel(addPanelSpy = jasmine.createSpy())

        const model = new TestItem()
        const panel = atom.workspace.addBottomPanel({item: model})

        expect(panel).toBeDefined()
        expect(addPanelSpy).toHaveBeenCalledWith({panel, index: 0})

        const itemView = atom.views.getView(atom.workspace.getBottomPanels()[0].getItem())
        expect(itemView instanceof TestItemElement).toBe(true)
        expect(itemView.getModel()).toBe(model)
      })
    })

    describe('::addHeaderPanel(model)', () => {
      it('adds a panel to the correct panel container', () => {
        let addPanelSpy
        expect(atom.workspace.getHeaderPanels().length).toBe(0)
        atom.workspace.panelContainers.header.onDidAddPanel(addPanelSpy = jasmine.createSpy())

        const model = new TestItem()
        const panel = atom.workspace.addHeaderPanel({item: model})

        expect(panel).toBeDefined()
        expect(addPanelSpy).toHaveBeenCalledWith({panel, index: 0})

        const itemView = atom.views.getView(atom.workspace.getHeaderPanels()[0].getItem())
        expect(itemView instanceof TestItemElement).toBe(true)
        expect(itemView.getModel()).toBe(model)
      })
    })

    describe('::addFooterPanel(model)', () => {
      it('adds a panel to the correct panel container', () => {
        let addPanelSpy
        expect(atom.workspace.getFooterPanels().length).toBe(0)
        atom.workspace.panelContainers.footer.onDidAddPanel(addPanelSpy = jasmine.createSpy())

        const model = new TestItem()
        const panel = atom.workspace.addFooterPanel({item: model})

        expect(panel).toBeDefined()
        expect(addPanelSpy).toHaveBeenCalledWith({panel, index: 0})

        const itemView = atom.views.getView(atom.workspace.getFooterPanels()[0].getItem())
        expect(itemView instanceof TestItemElement).toBe(true)
        expect(itemView.getModel()).toBe(model)
      })
    })

    describe('::addModalPanel(model)', () => {
      it('adds a panel to the correct panel container', () => {
        let addPanelSpy
        expect(atom.workspace.getModalPanels().length).toBe(0)
        atom.workspace.panelContainers.modal.onDidAddPanel(addPanelSpy = jasmine.createSpy())

        const model = new TestItem()
        const panel = atom.workspace.addModalPanel({item: model})

        expect(panel).toBeDefined()
        expect(addPanelSpy).toHaveBeenCalledWith({panel, index: 0})

        const itemView = atom.views.getView(atom.workspace.getModalPanels()[0].getItem())
        expect(itemView instanceof TestItemElement).toBe(true)
        expect(itemView.getModel()).toBe(model)
      })
    })

    describe('::panelForItem(item)', () => {
      it('returns the panel associated with the item', () => {
        const item = new TestItem()
        const panel = atom.workspace.addLeftPanel({item})

        const itemWithNoPanel = new TestItem()

        expect(atom.workspace.panelForItem(item)).toBe(panel)
        expect(atom.workspace.panelForItem(itemWithNoPanel)).toBe(null)
      })
    })
  })

  describe('::scan(regex, options, callback)', () => {
    describe('when called with a regex', () => {
      it('calls the callback with all regex results in all files in the project', () => {
        const results = []
        waitsForPromise(() =>
          atom.workspace.scan(
            /(a)+/, {leadingContextLineCount: 1, trailingContextLineCount: 1},
            result => results.push(result))
        )

        runs(() => {
          expect(results).toHaveLength(3)
          expect(results[0].filePath).toBe(atom.project.getDirectories()[0].resolve('a'))
          expect(results[0].matches).toHaveLength(3)
          expect(results[0].matches[0]).toEqual({
            matchText: 'aaa',
            lineText: 'aaa bbb',
            lineTextOffset: 0,
            range: [[0, 0], [0, 3]],
            leadingContextLines: [],
            trailingContextLines: ['cc aa cc']
          })
        })
      })

      it('works with with escaped literals (like $ and ^)', () => {
        const results = []
        waitsForPromise(() => atom.workspace.scan(
          /\$\w+/, {leadingContextLineCount: 1, trailingContextLineCount: 1},
          result => results.push(result)))

        runs(() => {
          expect(results.length).toBe(1)
          const {filePath, matches} = results[0]
          expect(filePath).toBe(atom.project.getDirectories()[0].resolve('a'))
          expect(matches).toHaveLength(1)
          expect(matches[0]).toEqual({
            matchText: '$bill',
            lineText: 'dollar$bill',
            lineTextOffset: 0,
            range: [[2, 6], [2, 11]],
            leadingContextLines: ['cc aa cc'],
            trailingContextLines: []
          })
        })
      })

      it('works on evil filenames', () => {
        atom.config.set('core.excludeVcsIgnoredPaths', false)
        platform.generateEvilFiles()
        atom.project.setPaths([path.join(__dirname, 'fixtures', 'evil-files')])
        const paths = []
        let matches = []
        waitsForPromise(() =>
          atom.workspace.scan(/evil/, result => {
            paths.push(result.filePath)
            matches = matches.concat(result.matches)
          })
        )

        runs(() => {
          _.each(matches, m => expect(m.matchText).toEqual('evil'))

          if (platform.isWindows()) {
            expect(paths.length).toBe(3)
            expect(paths[0]).toMatch(/a_file_with_utf8.txt$/)
            expect(paths[1]).toMatch(/file with spaces.txt$/)
            expect(path.basename(paths[2])).toBe('utfa\u0306.md')
          } else {
            expect(paths.length).toBe(5)
            expect(paths[0]).toMatch(/a_file_with_utf8.txt$/)
            expect(paths[1]).toMatch(/file with spaces.txt$/)
            expect(paths[2]).toMatch(/goddam\nnewlines$/m)
            expect(paths[3]).toMatch(/quote".txt$/m)
            expect(path.basename(paths[4])).toBe('utfa\u0306.md')
          }
        })
      })

      it('ignores case if the regex includes the `i` flag', () => {
        const results = []
        waitsForPromise(() => atom.workspace.scan(/DOLLAR/i, result => results.push(result)))

        runs(() => expect(results).toHaveLength(1))
      })

      describe('when the core.excludeVcsIgnoredPaths config is truthy', () => {
        let projectPath
        let ignoredPath

        beforeEach(() => {
          const sourceProjectPath = path.join(__dirname, 'fixtures', 'git', 'working-dir')
          projectPath = path.join(temp.mkdirSync('atom'))

          const writerStream = fstream.Writer(projectPath)
          fstream.Reader(sourceProjectPath).pipe(writerStream)

          waitsFor(done => {
            writerStream.on('close', done)
            writerStream.on('error', done)
          })

          runs(() => {
            fs.rename(path.join(projectPath, 'git.git'), path.join(projectPath, '.git'))
            ignoredPath = path.join(projectPath, 'ignored.txt')
            fs.writeFileSync(ignoredPath, 'this match should not be included')
          })
        })

        afterEach(() => {
          if (fs.existsSync(projectPath)) {
            fs.removeSync(projectPath)
          }
        })

        it('excludes ignored files', () => {
          atom.project.setPaths([projectPath])
          atom.config.set('core.excludeVcsIgnoredPaths', true)
          const resultHandler = jasmine.createSpy('result found')
          waitsForPromise(() =>
            atom.workspace.scan(/match/, results => resultHandler())
          )

          runs(() => expect(resultHandler).not.toHaveBeenCalled())
        })
      })

      it('includes only files when a directory filter is specified', () => {
        const projectPath = path.join(path.join(__dirname, 'fixtures', 'dir'))
        atom.project.setPaths([projectPath])

        const filePath = path.join(projectPath, 'a-dir', 'oh-git')

        const paths = []
        let matches = []
        waitsForPromise(() =>
          atom.workspace.scan(/aaa/, {paths: [`a-dir${path.sep}`]}, result => {
            paths.push(result.filePath)
            matches = matches.concat(result.matches)
          })
        )

        runs(() => {
          expect(paths.length).toBe(1)
          expect(paths[0]).toBe(filePath)
          expect(matches.length).toBe(1)
        })
      })

      it("includes files and folders that begin with a '.'", () => {
        const projectPath = temp.mkdirSync('atom-spec-workspace')
        const filePath = path.join(projectPath, '.text')
        fs.writeFileSync(filePath, 'match this')
        atom.project.setPaths([projectPath])
        const paths = []
        let matches = []
        waitsForPromise(() =>
          atom.workspace.scan(/match this/, result => {
            paths.push(result.filePath)
            matches = matches.concat(result.matches)
          })
        )

        runs(() => {
          expect(paths.length).toBe(1)
          expect(paths[0]).toBe(filePath)
          expect(matches.length).toBe(1)
        })
      })

      it('excludes values in core.ignoredNames', () => {
        const ignoredNames = atom.config.get('core.ignoredNames')
        ignoredNames.push('a')
        atom.config.set('core.ignoredNames', ignoredNames)

        const resultHandler = jasmine.createSpy('result found')
        waitsForPromise(() =>
          atom.workspace.scan(/dollar/, results => resultHandler())
        )

        runs(() => expect(resultHandler).not.toHaveBeenCalled())
      })

      it('scans buffer contents if the buffer is modified', () => {
        let editor = null
        const results = []

        waitsForPromise(() =>
          atom.workspace.open('a').then(o => {
            editor = o
            editor.setText('Elephant')
          })
        )

        waitsForPromise(() => atom.workspace.scan(/a|Elephant/, result => results.push(result)))

        runs(() => {
          expect(results).toHaveLength(3)
          const resultForA = _.find(results, ({filePath}) => path.basename(filePath) === 'a')
          expect(resultForA.matches).toHaveLength(1)
          expect(resultForA.matches[0].matchText).toBe('Elephant')
        })
      })

      it('ignores buffers outside the project', () => {
        let editor = null
        const results = []

        waitsForPromise(() =>
          atom.workspace.open(temp.openSync().path).then(o => {
            editor = o
            editor.setText('Elephant')
          })
        )

        waitsForPromise(() => atom.workspace.scan(/Elephant/, result => results.push(result)))

        runs(() => expect(results).toHaveLength(0))
      })

      describe('when the project has multiple root directories', () => {
        let dir1
        let dir2
        let file1
        let file2

        beforeEach(() => {
          dir1 = atom.project.getPaths()[0]
          file1 = path.join(dir1, 'a-dir', 'oh-git')

          dir2 = temp.mkdirSync('a-second-dir')
          const aDir2 = path.join(dir2, 'a-dir')
          file2 = path.join(aDir2, 'a-file')
          fs.mkdirSync(aDir2)
          fs.writeFileSync(file2, 'ccc aaaa')

          atom.project.addPath(dir2)
        })

        it("searches matching files in all of the project's root directories", () => {
          const resultPaths = []
          waitsForPromise(() =>
            atom.workspace.scan(/aaaa/, ({filePath}) => resultPaths.push(filePath))
          )

          runs(() => expect(resultPaths.sort()).toEqual([file1, file2].sort()))
        })

        describe('when an inclusion path starts with the basename of a root directory', () => {
          it('interprets the inclusion path as starting from that directory', () => {
            waitsForPromise(() => {
              const resultPaths = []
              return atom.workspace
                .scan(/aaaa/, {paths: ['dir']}, ({filePath}) => {
                  if (!resultPaths.includes(filePath)) {
                    resultPaths.push(filePath)
                  }
                })
                .then(() => expect(resultPaths).toEqual([file1]))
            })

            waitsForPromise(() => {
              const resultPaths = []
              return atom.workspace
                .scan(/aaaa/, {paths: [path.join('dir', 'a-dir')]}, ({filePath}) => {
                  if (!resultPaths.includes(filePath)) {
                    resultPaths.push(filePath)
                  }
                })
                .then(() => expect(resultPaths).toEqual([file1]))
            })

            waitsForPromise(() => {
              const resultPaths = []
              return atom.workspace
                .scan(/aaaa/, {paths: [path.basename(dir2)]}, ({filePath}) => {
                  if (!resultPaths.includes(filePath)) {
                    resultPaths.push(filePath)
                  }
                })
                .then(() => expect(resultPaths).toEqual([file2]))
            })

            waitsForPromise(() => {
              const resultPaths = []
              return atom.workspace
                .scan(/aaaa/, {paths: [path.join(path.basename(dir2), 'a-dir')]}, ({filePath}) => {
                  if (!resultPaths.includes(filePath)) {
                    resultPaths.push(filePath)
                  }
                })
                .then(() => expect(resultPaths).toEqual([file2]))
            })
          })
        })

        describe('when a custom directory searcher is registered', () => {
          let fakeSearch = null
          // Function that is invoked once all of the fields on fakeSearch are set.
          let onFakeSearchCreated = null

          class FakeSearch {
            constructor (options) {
              // Note that hoisting resolve and reject in this way is generally frowned upon.
              this.options = options
              this.promise = new Promise((resolve, reject) => {
                this.hoistedResolve = resolve
                this.hoistedReject = reject
                if (typeof onFakeSearchCreated === 'function') {
                  onFakeSearchCreated(this)
                }
              })
            }
            then (...args) {
              return this.promise.then.apply(this.promise, args)
            }
            cancel () {
              this.cancelled = true
              // According to the spec for a DirectorySearcher, invoking `cancel()` should
              // resolve the thenable rather than reject it.
              this.hoistedResolve()
            }
          }

          beforeEach(() => {
            fakeSearch = null
            onFakeSearchCreated = null
            atom.packages.serviceHub.provide('atom.directory-searcher', '0.1.0', {
              canSearchDirectory (directory) { return directory.getPath() === dir1 },
              search (directory, regex, options) {
                fakeSearch = new FakeSearch(options)
                return fakeSearch
              }
            })

            waitsFor(() => atom.workspace.directorySearchers.length > 0)
          })

          it('can override the DefaultDirectorySearcher on a per-directory basis', () => {
            const foreignFilePath = 'ssh://foreign-directory:8080/hello.txt'
            const numPathsSearchedInDir2 = 1
            const numPathsToPretendToSearchInCustomDirectorySearcher = 10
            const searchResult = {
              filePath: foreignFilePath,
              matches: [
                {
                  lineText: 'Hello world',
                  lineTextOffset: 0,
                  matchText: 'Hello',
                  range: [[0, 0], [0, 5]]
                }
              ]
            }
            onFakeSearchCreated = fakeSearch => {
              fakeSearch.options.didMatch(searchResult)
              fakeSearch.options.didSearchPaths(numPathsToPretendToSearchInCustomDirectorySearcher)
              fakeSearch.hoistedResolve()
            }

            const resultPaths = []
            const onPathsSearched = jasmine.createSpy('onPathsSearched')
            waitsForPromise(() =>
              atom.workspace.scan(/aaaa/, {onPathsSearched}, ({filePath}) => resultPaths.push(filePath))
            )

            runs(() => {
              expect(resultPaths.sort()).toEqual([foreignFilePath, file2].sort())
              // onPathsSearched should be called once by each DirectorySearcher. The order is not
              // guaranteed, so we can only verify the total number of paths searched is correct
              // after the second call.
              expect(onPathsSearched.callCount).toBe(2)
              expect(onPathsSearched.mostRecentCall.args[0]).toBe(
                numPathsToPretendToSearchInCustomDirectorySearcher + numPathsSearchedInDir2)
            })
          })

          it('can be cancelled when the object returned by scan() has its cancel() method invoked', () => {
            const thenable = atom.workspace.scan(/aaaa/, () => {})
            let resultOfPromiseSearch = null

            waitsFor('fakeSearch to be defined', () => fakeSearch != null)

            runs(() => {
              expect(fakeSearch.cancelled).toBe(undefined)
              thenable.cancel()
              expect(fakeSearch.cancelled).toBe(true)
            })

            waitsForPromise(() => thenable.then(promiseResult => { resultOfPromiseSearch = promiseResult }))

            runs(() => expect(resultOfPromiseSearch).toBe('cancelled'))
          })

          it('will have the side-effect of failing the overall search if it fails', () => {
            // This provider's search should be cancelled when the first provider fails
            let cancelableSearch
            let fakeSearch2 = null
            atom.packages.serviceHub.provide('atom.directory-searcher', '0.1.0', {
              canSearchDirectory (directory) { return directory.getPath() === dir2 },
              search (directory, regex, options) {
                fakeSearch2 = new FakeSearch(options)
                return fakeSearch2
              }
            })

            let didReject = false
            const promise = cancelableSearch = atom.workspace.scan(/aaaa/, () => {})
            waitsFor('fakeSearch to be defined', () => fakeSearch != null)

            runs(() => fakeSearch.hoistedReject())

            waitsForPromise(() => cancelableSearch.catch(() => { didReject = true }))

            waitsFor(done => promise.then(null, done))

            runs(() => {
              expect(didReject).toBe(true)
              expect(fakeSearch2.cancelled).toBe(true)
            })
          })
        })
      })
    })
  }) // Cancels other ongoing searches

  describe('::replace(regex, replacementText, paths, iterator)', () => {
    let fixturesDir, projectDir

    beforeEach(() => {
      fixturesDir = path.dirname(atom.project.getPaths()[0])
      projectDir = temp.mkdirSync('atom')
      atom.project.setPaths([projectDir])
    })

    describe("when a file doesn't exist", () => {
      it('calls back with an error', () => {
        const errors = []
        const missingPath = path.resolve('/not-a-file.js')
        expect(fs.existsSync(missingPath)).toBeFalsy()

        waitsForPromise(() =>
          atom.workspace.replace(/items/gi, 'items', [missingPath], (result, error) => errors.push(error))
        )

        runs(() => {
          expect(errors).toHaveLength(1)
          expect(errors[0].path).toBe(missingPath)
        })
      })
    })

    describe('when called with unopened files', () => {
      it('replaces properly', () => {
        const filePath = path.join(projectDir, 'sample.js')
        fs.copyFileSync(path.join(fixturesDir, 'sample.js'), filePath)

        const results = []
        waitsForPromise(() =>
          atom.workspace.replace(/items/gi, 'items', [filePath], result => results.push(result))
        )

        runs(() => {
          expect(results).toHaveLength(1)
          expect(results[0].filePath).toBe(filePath)
          expect(results[0].replacements).toBe(6)
        })
      })
    })

    describe('when a buffer is already open', () => {
      it('replaces properly and saves when not modified', () => {
        const filePath = path.join(projectDir, 'sample.js')
        fs.copyFileSync(path.join(fixturesDir, 'sample.js'), path.join(projectDir, 'sample.js'))

        let editor = null
        const results = []

        waitsForPromise(() => atom.workspace.open('sample.js').then(o => { editor = o }))

        runs(() => expect(editor.isModified()).toBeFalsy())

        waitsForPromise(() =>
          atom.workspace.replace(/items/gi, 'items', [filePath], result => results.push(result))
        )

        runs(() => {
          expect(results).toHaveLength(1)
          expect(results[0].filePath).toBe(filePath)
          expect(results[0].replacements).toBe(6)

          expect(editor.isModified()).toBeFalsy()
        })
      })

      it('does not replace when the path is not specified', () => {
        const filePath = path.join(projectDir, 'sample.js')
        const commentFilePath = path.join(projectDir, 'sample-with-comments.js')
        fs.copyFileSync(path.join(fixturesDir, 'sample.js'), filePath)
        fs.copyFileSync(path.join(fixturesDir, 'sample-with-comments.js'), path.join(projectDir, 'sample-with-comments.js'))
        const results = []

        waitsForPromise(() => atom.workspace.open('sample-with-comments.js'))

        waitsForPromise(() =>
          atom.workspace.replace(/items/gi, 'items', [commentFilePath], result => results.push(result))
        )

        runs(() => {
          expect(results).toHaveLength(1)
          expect(results[0].filePath).toBe(commentFilePath)
        })
      })

      it('does NOT save when modified', () => {
        const filePath = path.join(projectDir, 'sample.js')
        fs.copyFileSync(path.join(fixturesDir, 'sample.js'), filePath)

        let editor = null
        const results = []

        waitsForPromise(() => atom.workspace.open('sample.js').then(o => { editor = o }))

        runs(() => {
          editor.buffer.setTextInRange([[0, 0], [0, 0]], 'omg')
          expect(editor.isModified()).toBeTruthy()
        })

        waitsForPromise(() =>
          atom.workspace.replace(/items/gi, 'okthen', [filePath], result => results.push(result))
        )

        runs(() => {
          expect(results).toHaveLength(1)
          expect(results[0].filePath).toBe(filePath)
          expect(results[0].replacements).toBe(6)

          expect(editor.isModified()).toBeTruthy()
        })
      })
    })
  })

  describe('::saveActivePaneItem()', () => {
    let editor, notificationSpy

    beforeEach(() => {
      waitsForPromise(() => atom.workspace.open('sample.js').then(o => {
        editor = o
      }))

      notificationSpy = jasmine.createSpy('did-add-notification')
      atom.notifications.onDidAddNotification(notificationSpy)
    })

    describe('when there is an error', () => {
      it('emits a warning notification when the file cannot be saved', () => {
        spyOn(editor, 'save').andCallFake(() => {
          throw new Error("'/some/file' is a directory")
        })

        waitsForPromise(() =>
          atom.workspace.saveActivePaneItem().then(() => {
            expect(notificationSpy).toHaveBeenCalled()
            expect(notificationSpy.mostRecentCall.args[0].getType()).toBe('warning')
            expect(notificationSpy.mostRecentCall.args[0].getMessage()).toContain('Unable to save')
          })
        )
      })

      it('emits a warning notification when the directory cannot be written to', () => {
        spyOn(editor, 'save').andCallFake(() => {
          throw new Error("ENOTDIR, not a directory '/Some/dir/and-a-file.js'")
        })

        waitsForPromise(() =>
          atom.workspace.saveActivePaneItem().then(() => {
            expect(notificationSpy).toHaveBeenCalled()
            expect(notificationSpy.mostRecentCall.args[0].getType()).toBe('warning')
            expect(notificationSpy.mostRecentCall.args[0].getMessage()).toContain('Unable to save')
          })
        )
      })

      it('emits a warning notification when the user does not have permission', () => {
        spyOn(editor, 'save').andCallFake(() => {
          const error = new Error("EACCES, permission denied '/Some/dir/and-a-file.js'")
          error.code = 'EACCES'
          error.path = '/Some/dir/and-a-file.js'
          throw error
        })

        waitsForPromise(() =>
          atom.workspace.saveActivePaneItem().then(() => {
            expect(notificationSpy).toHaveBeenCalled()
            expect(notificationSpy.mostRecentCall.args[0].getType()).toBe('warning')
            expect(notificationSpy.mostRecentCall.args[0].getMessage()).toContain('Unable to save')
          })
        )
      })

      it('emits a warning notification when the operation is not permitted', () => {
        spyOn(editor, 'save').andCallFake(() => {
          const error = new Error("EPERM, operation not permitted '/Some/dir/and-a-file.js'")
          error.code = 'EPERM'
          error.path = '/Some/dir/and-a-file.js'
          throw error
        })

        waitsForPromise(() =>
          atom.workspace.saveActivePaneItem().then(() => {
            expect(notificationSpy).toHaveBeenCalled()
            expect(notificationSpy.mostRecentCall.args[0].getType()).toBe('warning')
            expect(notificationSpy.mostRecentCall.args[0].getMessage()).toContain('Unable to save')
          })
        )
      })

      it('emits a warning notification when the file is already open by another app', () => {
        spyOn(editor, 'save').andCallFake(() => {
          const error = new Error("EBUSY, resource busy or locked '/Some/dir/and-a-file.js'")
          error.code = 'EBUSY'
          error.path = '/Some/dir/and-a-file.js'
          throw error
        })

        waitsForPromise(() =>
          atom.workspace.saveActivePaneItem().then(() => {
            expect(notificationSpy).toHaveBeenCalled()
            expect(notificationSpy.mostRecentCall.args[0].getType()).toBe('warning')
            expect(notificationSpy.mostRecentCall.args[0].getMessage()).toContain('Unable to save')
          })
        )
      })

      it('emits a warning notification when the file system is read-only', () => {
        spyOn(editor, 'save').andCallFake(() => {
          const error = new Error("EROFS, read-only file system '/Some/dir/and-a-file.js'")
          error.code = 'EROFS'
          error.path = '/Some/dir/and-a-file.js'
          throw error
        })

        waitsForPromise(() =>
          atom.workspace.saveActivePaneItem().then(() => {
            expect(notificationSpy).toHaveBeenCalled()
            expect(notificationSpy.mostRecentCall.args[0].getType()).toBe('warning')
            expect(notificationSpy.mostRecentCall.args[0].getMessage()).toContain('Unable to save')
          })
        )
      })

      it('emits a warning notification when the file cannot be saved', () => {
        spyOn(editor, 'save').andCallFake(() => {
          throw new Error('no one knows')
        })

        waitsForPromise({shouldReject: true}, () =>
          atom.workspace.saveActivePaneItem()
        )
      })
    })
  })

  describe('::closeActivePaneItemOrEmptyPaneOrWindow', () => {
    beforeEach(() => {
      spyOn(atom, 'close')
      waitsForPromise(() => atom.workspace.open())
    })

    it('closes the active center pane item, or the active center pane if it is empty, or the current window if there is only the empty root pane in the center', async () => {
      atom.config.set('core.destroyEmptyPanes', false)

      const pane1 = atom.workspace.getActivePane()
      const pane2 = pane1.splitRight({copyActiveItem: true})

      expect(atom.workspace.getCenter().getPanes().length).toBe(2)
      expect(pane2.getItems().length).toBe(1)
      atom.workspace.closeActivePaneItemOrEmptyPaneOrWindow()

      expect(atom.workspace.getCenter().getPanes().length).toBe(2)
      expect(pane2.getItems().length).toBe(0)

      atom.workspace.closeActivePaneItemOrEmptyPaneOrWindow()

      expect(atom.workspace.getCenter().getPanes().length).toBe(1)
      expect(pane1.getItems().length).toBe(1)

      atom.workspace.closeActivePaneItemOrEmptyPaneOrWindow()
      expect(atom.workspace.getCenter().getPanes().length).toBe(1)
      expect(pane1.getItems().length).toBe(0)
      expect(atom.workspace.getCenter().getPanes().length).toBe(1)

      // The dock items should not be closed
      await atom.workspace.open({
        getTitle: () => 'Permanent Dock Item',
        element: document.createElement('div'),
        getDefaultLocation: () => 'left',
        isPermanentDockItem: () => true
      })
      await atom.workspace.open({
        getTitle: () => 'Impermanent Dock Item',
        element: document.createElement('div'),
        getDefaultLocation: () => 'left'
      })

      expect(atom.workspace.getLeftDock().getPaneItems().length).toBe(2)
      atom.workspace.closeActivePaneItemOrEmptyPaneOrWindow()
      expect(atom.close).toHaveBeenCalled()
    })
  })

  describe('::activateNextPane', () => {
    describe('when the active workspace pane is inside a dock', () => {
      it('activates the next pane in the dock', () => {
        const dock = atom.workspace.getLeftDock()
        const dockPane1 = dock.getPanes()[0]
        const dockPane2 = dockPane1.splitRight()

        dockPane2.focus()
        expect(atom.workspace.getActivePane()).toBe(dockPane2)
        atom.workspace.activateNextPane()
        expect(atom.workspace.getActivePane()).toBe(dockPane1)
      })
    })

    describe('when the active workspace pane is inside the workspace center', () => {
      it('activates the next pane in the workspace center', () => {
        const center = atom.workspace.getCenter()
        const centerPane1 = center.getPanes()[0]
        const centerPane2 = centerPane1.splitRight()

        centerPane2.focus()
        expect(atom.workspace.getActivePane()).toBe(centerPane2)
        atom.workspace.activateNextPane()
        expect(atom.workspace.getActivePane()).toBe(centerPane1)
      })
    })
  })

  describe('::activatePreviousPane', () => {
    describe('when the active workspace pane is inside a dock', () => {
      it('activates the previous pane in the dock', () => {
        const dock = atom.workspace.getLeftDock()
        const dockPane1 = dock.getPanes()[0]
        const dockPane2 = dockPane1.splitRight()

        dockPane1.focus()
        expect(atom.workspace.getActivePane()).toBe(dockPane1)
        atom.workspace.activatePreviousPane()
        expect(atom.workspace.getActivePane()).toBe(dockPane2)
      })
    })

    describe('when the active workspace pane is inside the workspace center', () => {
      it('activates the previous pane in the workspace center', () => {
        const center = atom.workspace.getCenter()
        const centerPane1 = center.getPanes()[0]
        const centerPane2 = centerPane1.splitRight()

        centerPane1.focus()
        expect(atom.workspace.getActivePane()).toBe(centerPane1)
        atom.workspace.activatePreviousPane()
        expect(atom.workspace.getActivePane()).toBe(centerPane2)
      })
    })
  })

  describe('when the core.allowPendingPaneItems option is falsey', () => {
    it('does not open item with `pending: true` option as pending', () => {
      let pane = null
      atom.config.set('core.allowPendingPaneItems', false)

      waitsForPromise(() =>
        atom.workspace.open('sample.js', {pending: true}).then(() => {
          pane = atom.workspace.getActivePane()
        })
      )

      runs(() => expect(pane.getPendingItem()).toBeFalsy())
    })
  })

  describe('grammar activation', () => {
    it('notifies the workspace of which grammar is used', () => {
      atom.packages.triggerDeferredActivationHooks()

      const javascriptGrammarUsed = jasmine.createSpy('js grammar used')
      const rubyGrammarUsed = jasmine.createSpy('ruby grammar used')
      const cGrammarUsed = jasmine.createSpy('c grammar used')

      atom.packages.onDidTriggerActivationHook('language-javascript:grammar-used', javascriptGrammarUsed)
      atom.packages.onDidTriggerActivationHook('language-ruby:grammar-used', rubyGrammarUsed)
      atom.packages.onDidTriggerActivationHook('language-c:grammar-used', cGrammarUsed)

      waitsForPromise(() => atom.packages.activatePackage('language-ruby'))
      waitsForPromise(() => atom.packages.activatePackage('language-javascript'))
      waitsForPromise(() => atom.packages.activatePackage('language-c'))
      waitsForPromise(() => atom.workspace.open('sample-with-comments.js'))

      runs(() => {
        // Hooks are triggered when opening new editors
        expect(javascriptGrammarUsed).toHaveBeenCalled()

        // Hooks are triggered when changing existing editors grammars
        atom.workspace.getActiveTextEditor().setGrammar(atom.grammars.grammarForScopeName('source.c'))
        expect(cGrammarUsed).toHaveBeenCalled()

        // Hooks are triggered when editors are added in other ways.
        atom.workspace.getActivePane().splitRight({copyActiveItem: true})
        atom.workspace.getActiveTextEditor().setGrammar(atom.grammars.grammarForScopeName('source.ruby'))
        expect(rubyGrammarUsed).toHaveBeenCalled()
      })
    })
  })

  describe('.checkoutHeadRevision()', () => {
    let editor = null
    beforeEach(() => {
      atom.config.set('editor.confirmCheckoutHeadRevision', false)

      waitsForPromise(() => atom.workspace.open('sample-with-comments.js').then(o => { editor = o }))
    })

    it('reverts to the version of its file checked into the project repository', () => {
      editor.setCursorBufferPosition([0, 0])
      editor.insertText('---\n')
      expect(editor.lineTextForBufferRow(0)).toBe('---')

      waitsForPromise(() => atom.workspace.checkoutHeadRevision(editor))

      runs(() => expect(editor.lineTextForBufferRow(0)).toBe(''))
    })

    describe("when there's no repository for the editor's file", () => {
      it("doesn't do anything", () => {
        editor = new TextEditor()
        editor.setText('stuff')
        atom.workspace.checkoutHeadRevision(editor)

        waitsForPromise(() => atom.workspace.checkoutHeadRevision(editor))
      })
    })
  })

  describe('when an item is moved', () => {
    beforeEach(() => {
      atom.workspace.enablePersistence = true
    })

    afterEach(async () => {
      await atom.workspace.itemLocationStore.clear()
      atom.workspace.enablePersistence = false
    })

    it("stores the new location if it's not the default", () => {
      const ITEM_URI = 'atom://test'
      const item = {
        getURI: () => ITEM_URI,
        getDefaultLocation: () => 'left',
        getElement: () => document.createElement('div')
      }
      const centerPane = workspace.getActivePane()
      centerPane.addItem(item)
      const dockPane = atom.workspace.getRightDock().getActivePane()
      spyOn(workspace.itemLocationStore, 'save')
      centerPane.moveItemToPane(item, dockPane)
      expect(workspace.itemLocationStore.save).toHaveBeenCalledWith(ITEM_URI, 'right')
    })

    it("clears the location if it's the default", () => {
      const ITEM_URI = 'atom://test'
      const item = {
        getURI: () => ITEM_URI,
        getDefaultLocation: () => 'right',
        getElement: () => document.createElement('div')
      }
      const centerPane = workspace.getActivePane()
      centerPane.addItem(item)
      const dockPane = atom.workspace.getRightDock().getActivePane()
      spyOn(workspace.itemLocationStore, 'save')
      spyOn(workspace.itemLocationStore, 'delete')
      centerPane.moveItemToPane(item, dockPane)
      expect(workspace.itemLocationStore.delete).toHaveBeenCalledWith(ITEM_URI)
      expect(workspace.itemLocationStore.save).not.toHaveBeenCalled()
    })
  })
})

const escapeStringRegex = str => str.replace(/[|\\{}()[\]^$+*?.]/g, '\\$&')<|MERGE_RESOLUTION|>--- conflicted
+++ resolved
@@ -1,7 +1,3 @@
-/** @babel */
-
-/* global advanceClock, HTMLElement, waits */
-
 const path = require('path')
 const temp = require('temp').track()
 const TextEditor = require('../src/text-editor')
@@ -31,67 +27,36 @@
 
   afterEach(() => temp.cleanupSync())
 
-<<<<<<< HEAD
-  describe('serialization', () => {
-    function simulateReload() {
-      waitsForPromise(() => {
-        const workspaceState = atom.workspace.serialize()
-        const projectState = atom.project.serialize({isUnloading: true})
-        atom.workspace.destroy()
-        atom.project.destroy()
-        atom.project = new Project({
+  function simulateReload() {
+    waitsForPromise(() => {
+      const workspaceState = workspace.serialize()
+      const projectState = atom.project.serialize({isUnloading: true})
+      workspace.destroy()
+      atom.project.destroy()
+      atom.project = new Project({
+        notificationManager: atom.notifications,
+        packageManager: atom.packages,
+        confirm: atom.confirm.bind(atom),
+        applicationDelegate: atom.applicationDelegate
+      })
+      return atom.project.deserialize(projectState).then(() => {
+        workspace = atom.workspace = new Workspace({
+          config: atom.config,
+          project: atom.project,
+          packageManager: atom.packages,
+          grammarRegistry: atom.grammars,
+          styleManager: atom.styles,
+          deserializerManager: atom.deserializers,
           notificationManager: atom.notifications,
-          packageManager: atom.packages,
-          confirm: atom.confirm.bind(atom),
-          applicationDelegate: atom.applicationDelegate
-        })
-        return atom.project.deserialize(projectState).then(() => {
-          atom.workspace = new Workspace({
-            config: atom.config,
-            project: atom.project,
-            packageManager: atom.packages,
-            grammarRegistry: atom.grammars,
-            styleManager: atom.styles,
-            deserializerManager: atom.deserializers,
-            notificationManager: atom.notifications,
-            applicationDelegate: atom.applicationDelegate,
-            viewRegistry: atom.views,
-            assert: atom.assert.bind(atom),
-            textEditorRegistry: atom.textEditors
-          })
-          atom.workspace.deserialize(workspaceState, atom.deserializers)
-        })
-      })
-    }
-=======
-  const simulateReload = () => {
-    const workspaceState = workspace.serialize()
-    const projectState = atom.project.serialize({isUnloading: true})
-    workspace.destroy()
-    atom.project.destroy()
-    atom.project = new Project({
-      notificationManager: atom.notifications,
-      packageManager: atom.packages,
-      confirm: atom.confirm.bind(atom),
-      applicationDelegate: atom.applicationDelegate
-    })
-    atom.project.deserialize(projectState)
-    workspace = atom.workspace = new Workspace({
-      config: atom.config,
-      project: atom.project,
-      packageManager: atom.packages,
-      grammarRegistry: atom.grammars,
-      styleManager: atom.styles,
-      deserializerManager: atom.deserializers,
-      notificationManager: atom.notifications,
-      applicationDelegate: atom.applicationDelegate,
-      viewRegistry: atom.views,
-      assert: atom.assert.bind(atom),
-      textEditorRegistry: atom.textEditors
-    })
-    return workspace.deserialize(workspaceState, atom.deserializers)
+          applicationDelegate: atom.applicationDelegate,
+          viewRegistry: atom.views,
+          assert: atom.assert.bind(atom),
+          textEditorRegistry: atom.textEditors
+        })
+        workspace.deserialize(workspaceState, atom.deserializers)
+      })
+    })
   }
->>>>>>> aa19fe68
 
   describe('serialization', () => {
     describe('when the workspace contains text editors', () => {
@@ -159,67 +124,6 @@
         })
       })
     })
-<<<<<<< HEAD
-
-    describe('where a dock contains an editor', () => {
-      afterEach(() => {
-        atom.workspace.getRightDock().paneContainer.destroy()
-      })
-
-      it('constructs the view with the same panes', () => {
-        const pane1 = atom.workspace.getRightDock().getActivePane()
-        const pane2 = pane1.splitRight({copyActiveItem: true})
-        const pane3 = pane2.splitRight({copyActiveItem: true})
-        let pane4 = null
-
-        waitsForPromise(() =>
-          atom.workspace.open(null, {location: 'right'}).then(editor => editor.setText('An untitled editor.'))
-        )
-
-        waitsForPromise(() =>
-          atom.workspace.open('b', {location: 'right'}).then(editor => pane2.activateItem(editor.copy()))
-        )
-
-        waitsForPromise(() =>
-          atom.workspace.open('../sample.js', {location: 'right'}).then(editor => pane3.activateItem(editor))
-        )
-
-        runs(() => {
-          pane3.activeItem.setCursorScreenPosition([2, 4])
-          pane4 = pane2.splitDown()
-        })
-
-        waitsForPromise(() =>
-          atom.workspace.open('../sample.txt', {location: 'right'}).then(editor => pane4.activateItem(editor))
-        )
-
-        runs(() => {
-          pane4.getActiveItem().setCursorScreenPosition([0, 2])
-          pane2.activate()
-        })
-
-        simulateReload()
-
-        runs(() => {
-          expect(atom.workspace.getTextEditors().length).toBe(5)
-          const [editor1, editor2, untitledEditor, editor3, editor4] = atom.workspace.getTextEditors()
-          const firstDirectory = atom.project.getDirectories()[0]
-          expect(firstDirectory).toBeDefined()
-          expect(editor1.getPath()).toBe(firstDirectory.resolve('b'))
-          expect(editor2.getPath()).toBe(firstDirectory.resolve('../sample.txt'))
-          expect(editor2.getCursorScreenPosition()).toEqual([0, 2])
-          expect(editor3.getPath()).toBe(firstDirectory.resolve('b'))
-          expect(editor4.getPath()).toBe(firstDirectory.resolve('../sample.js'))
-          expect(editor4.getCursorScreenPosition()).toEqual([2, 4])
-          expect(untitledEditor.getPath()).toBeUndefined()
-          expect(untitledEditor.getText()).toBe('An untitled editor.')
-
-          expect(atom.workspace.getRightDock().getActiveTextEditor().getPath()).toBe(editor3.getPath())
-        })
-      })
-    })
-=======
->>>>>>> aa19fe68
   })
 
   describe('::open(itemOrURI, options)', () => {
@@ -1602,9 +1506,11 @@
 
       simulateReload()
 
-      workspace.onDidChangeActiveTextEditor(editor => observed.push(editor))
-      workspace.closeActivePaneItemOrEmptyPaneOrWindow()
-      expect(observed).toEqual([undefined])
+      runs(() => {
+        workspace.onDidChangeActiveTextEditor(editor => observed.push(editor))
+        workspace.closeActivePaneItemOrEmptyPaneOrWindow()
+        expect(observed).toEqual([undefined])
+      })
     })
   })
 
