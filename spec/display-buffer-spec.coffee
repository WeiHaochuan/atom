--- conflicted
+++ resolved
@@ -269,15 +269,11 @@
       describe "when a newline is inserted, deleted, and re-inserted at the end of a wrapped line (regression)", ->
         it "correctly renders the original wrapped line", ->
           buffer = atom.project.buildBufferSync(null, '')
-<<<<<<< HEAD
-          displayBuffer = new DisplayBuffer({buffer, tabLength, editorWidthInChars: 30})
-          displayBuffer.setDefaultCharWidth(1)
-=======
           displayBuffer = new DisplayBuffer({
             buffer, tabLength, editorWidthInChars: 30, config: atom.config,
             grammarRegistry: atom.grammars, packageManager: atom.packages, assert: ->
           })
->>>>>>> 4df007eb
+          displayBuffer.setDefaultCharWidth(1)
           displayBuffer.setSoftWrapped(true)
 
           buffer.insert([0, 0], "the quick brown fox jumps over the lazy dog.")
