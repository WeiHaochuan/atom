(function () {
  // Eagerly require cached-run-in-this-context to prevent a circular require
  // when using `NativeCompileCache` for the first time.
  require('cached-run-in-this-context')

  const electron = require('electron')
  const path = require('path')
  const Module = require('module')
  const getWindowLoadSettings = require('../src/get-window-load-settings')
  const entryPointDirPath = __dirname
  let blobStore = null
  let useSnapshot = false

  window.onload = function () {
    try {
      const startTime = Date.now()

      process.on('unhandledRejection', function (error, promise) {
        console.error('Unhandled promise rejection %o with error: %o', promise, error)
      })

      // Normalize to make sure drive letter case is consistent on Windows
      process.resourcesPath = path.normalize(process.resourcesPath)

      setupAtomHome()
      const devMode = getWindowLoadSettings().devMode || !getWindowLoadSettings().resourcePath.startsWith(process.resourcesPath + path.sep)
      useSnapshot = !devMode && typeof snapshotResult !== 'undefined'

      if (devMode) {
        const metadata = require('../package.json')
        if (!metadata._deprecatedPackages) {
          try {
            metadata._deprecatedPackages = require('../script/deprecated-packages.json')
          } catch (requireError) {
            console.error('Failed to setup deprecated packages list', requireError.stack)
          }
        }
      } else if (useSnapshot) {
        Module.prototype.require = function (module) {
          const absoluteFilePath = Module._resolveFilename(module, this, false)
          const relativeFilePath = path.relative(entryPointDirPath, absoluteFilePath)
<<<<<<< HEAD
          let cachedModule = snapshotResult.customRequire.cache[relativeFilePath]
          if (!cachedModule) {
            cachedModule = {exports: Module._load(module, this, false)}
            snapshotResult.customRequire.cache[relativeFilePath] = cachedModule
=======
          let cachedModule = snapshotResult.customRequire.cache[relativeFilePath] // eslint-disable-line no-undef
          if (!cachedModule) {
            cachedModule = {exports: Module._load(module, this, false)}
            snapshotResult.customRequire.cache[relativeFilePath] = cachedModule // eslint-disable-line no-undef
>>>>>>> ea440148
          }
          return cachedModule.exports
        }

<<<<<<< HEAD
        snapshotResult.setGlobals(global, process, window, document, require)
      }

      const FileSystemBlobStore = useSnapshot ? snapshotResult.customRequire('../src/file-system-blob-store.js') : require('../src/file-system-blob-store')
      blobStore = FileSystemBlobStore.load(path.join(process.env.ATOM_HOME, 'blob-store'))

      const NativeCompileCache = useSnapshot ? snapshotResult.customRequire('../src/native-compile-cache.js') : require('../src/native-compile-cache')
=======
        snapshotResult.setGlobals(global, process, window, document, require) // eslint-disable-line no-undef
      }

      const FileSystemBlobStore = useSnapshot ? snapshotResult.customRequire('../src/file-system-blob-store.js') : require('../src/file-system-blob-store') // eslint-disable-line no-undef
      blobStore = FileSystemBlobStore.load(path.join(process.env.ATOM_HOME, 'blob-store'))

      const NativeCompileCache = useSnapshot ? snapshotResult.customRequire('../src/native-compile-cache.js') : require('../src/native-compile-cache') // eslint-disable-line no-undef
>>>>>>> ea440148
      NativeCompileCache.setCacheStore(blobStore)
      NativeCompileCache.setV8Version(process.versions.v8)
      NativeCompileCache.install()

      if (getWindowLoadSettings().profileStartup) {
        profileStartup(Date.now() - startTime)
      } else {
        setupWindow()
        setLoadTime(Date.now() - startTime)
      }
    } catch (error) {
      handleSetupError(error)
    }
  }

  function setLoadTime (loadTime) {
    if (global.atom) {
      global.atom.loadTime = loadTime
    }
  }

  function handleSetupError (error) {
    const currentWindow = electron.remote.getCurrentWindow()
    currentWindow.setSize(800, 600)
    currentWindow.center()
    currentWindow.show()
    currentWindow.openDevTools()
    console.error(error.stack || error)
  }

  function setupWindow () {
<<<<<<< HEAD
    const CompileCache = useSnapshot ? snapshotResult.customRequire('../src/compile-cache.js') : require('../src/compile-cache')
    CompileCache.setAtomHomeDirectory(process.env.ATOM_HOME)
    CompileCache.install(require)

    const ModuleCache = useSnapshot ? snapshotResult.customRequire('../src/module-cache.js') : require('../src/module-cache')
    ModuleCache.register(getWindowLoadSettings())

    const startCrashReporter = useSnapshot ? snapshotResult.customRequire('../src/crash-reporter-start.js') : require('../src/crash-reporter-start')
    startCrashReporter({_version: getWindowLoadSettings().appVersion})

    const CSON = useSnapshot ? snapshotResult.customRequire('../node_modules/season/lib/cson.js') : require('season')
    CSON.setCacheDir(path.join(CompileCache.getCacheDirectory(), 'cson'))

    const initScriptPath = path.relative(entryPointDirPath, getWindowLoadSettings().windowInitializationScript)
    const initialize = useSnapshot ? snapshotResult.customRequire(initScriptPath) : require(initScriptPath)
=======
    const CompileCache = useSnapshot ? snapshotResult.customRequire('../src/compile-cache.js') : require('../src/compile-cache') // eslint-disable-line no-undef
    CompileCache.setAtomHomeDirectory(process.env.ATOM_HOME)
    CompileCache.install(require)

    const ModuleCache = useSnapshot ? snapshotResult.customRequire('../src/module-cache.js') : require('../src/module-cache') // eslint-disable-line no-undef
    ModuleCache.register(getWindowLoadSettings())

    const startCrashReporter = useSnapshot ? snapshotResult.customRequire('../src/crash-reporter-start.js') : require('../src/crash-reporter-start') // eslint-disable-line no-undef
    startCrashReporter({_version: getWindowLoadSettings().appVersion})

    const CSON = useSnapshot ? snapshotResult.customRequire('../node_modules/season/lib/cson.js') : require('season') // eslint-disable-line no-undef
    CSON.setCacheDir(path.join(CompileCache.getCacheDirectory(), 'cson'))

    const initScriptPath = path.relative(entryPointDirPath, getWindowLoadSettings().windowInitializationScript)
    const initialize = useSnapshot ? snapshotResult.customRequire(initScriptPath) : require(initScriptPath) // eslint-disable-line no-undef
>>>>>>> ea440148
    return initialize({blobStore: blobStore}).then(function () {
      electron.ipcRenderer.send('window-command', 'window:loaded')
    })
  }

  function profileStartup (initialTime) {
    function profile () {
      console.profile('startup')
      const startTime = Date.now()
      setupWindow().then(function () {
        setLoadTime(Date.now() - startTime + initialTime)
        console.profileEnd('startup')
        console.log('Switch to the Profiles tab to view the created startup profile')
      })
    }

    const webContents = electron.remote.getCurrentWindow().webContents
    if (webContents.devToolsWebContents) {
      profile()
    } else {
      webContents.once('devtools-opened', () => { setTimeout(profile, 1000) })
      webContents.openDevTools()
    }
  }

  function setupAtomHome () {
    if (process.env.ATOM_HOME) {
      return
    }

    // Ensure ATOM_HOME is always set before anything else is required
    // This is because of a difference in Linux not inherited between browser and render processes
    // https://github.com/atom/atom/issues/5412
    if (getWindowLoadSettings() && getWindowLoadSettings().atomHome) {
      process.env.ATOM_HOME = getWindowLoadSettings().atomHome
    }
  }
})()<|MERGE_RESOLUTION|>--- conflicted
+++ resolved
@@ -39,30 +39,14 @@
         Module.prototype.require = function (module) {
           const absoluteFilePath = Module._resolveFilename(module, this, false)
           const relativeFilePath = path.relative(entryPointDirPath, absoluteFilePath)
-<<<<<<< HEAD
-          let cachedModule = snapshotResult.customRequire.cache[relativeFilePath]
-          if (!cachedModule) {
-            cachedModule = {exports: Module._load(module, this, false)}
-            snapshotResult.customRequire.cache[relativeFilePath] = cachedModule
-=======
           let cachedModule = snapshotResult.customRequire.cache[relativeFilePath] // eslint-disable-line no-undef
           if (!cachedModule) {
             cachedModule = {exports: Module._load(module, this, false)}
             snapshotResult.customRequire.cache[relativeFilePath] = cachedModule // eslint-disable-line no-undef
->>>>>>> ea440148
           }
           return cachedModule.exports
         }
 
-<<<<<<< HEAD
-        snapshotResult.setGlobals(global, process, window, document, require)
-      }
-
-      const FileSystemBlobStore = useSnapshot ? snapshotResult.customRequire('../src/file-system-blob-store.js') : require('../src/file-system-blob-store')
-      blobStore = FileSystemBlobStore.load(path.join(process.env.ATOM_HOME, 'blob-store'))
-
-      const NativeCompileCache = useSnapshot ? snapshotResult.customRequire('../src/native-compile-cache.js') : require('../src/native-compile-cache')
-=======
         snapshotResult.setGlobals(global, process, window, document, require) // eslint-disable-line no-undef
       }
 
@@ -70,7 +54,6 @@
       blobStore = FileSystemBlobStore.load(path.join(process.env.ATOM_HOME, 'blob-store'))
 
       const NativeCompileCache = useSnapshot ? snapshotResult.customRequire('../src/native-compile-cache.js') : require('../src/native-compile-cache') // eslint-disable-line no-undef
->>>>>>> ea440148
       NativeCompileCache.setCacheStore(blobStore)
       NativeCompileCache.setV8Version(process.versions.v8)
       NativeCompileCache.install()
@@ -102,23 +85,6 @@
   }
 
   function setupWindow () {
-<<<<<<< HEAD
-    const CompileCache = useSnapshot ? snapshotResult.customRequire('../src/compile-cache.js') : require('../src/compile-cache')
-    CompileCache.setAtomHomeDirectory(process.env.ATOM_HOME)
-    CompileCache.install(require)
-
-    const ModuleCache = useSnapshot ? snapshotResult.customRequire('../src/module-cache.js') : require('../src/module-cache')
-    ModuleCache.register(getWindowLoadSettings())
-
-    const startCrashReporter = useSnapshot ? snapshotResult.customRequire('../src/crash-reporter-start.js') : require('../src/crash-reporter-start')
-    startCrashReporter({_version: getWindowLoadSettings().appVersion})
-
-    const CSON = useSnapshot ? snapshotResult.customRequire('../node_modules/season/lib/cson.js') : require('season')
-    CSON.setCacheDir(path.join(CompileCache.getCacheDirectory(), 'cson'))
-
-    const initScriptPath = path.relative(entryPointDirPath, getWindowLoadSettings().windowInitializationScript)
-    const initialize = useSnapshot ? snapshotResult.customRequire(initScriptPath) : require(initScriptPath)
-=======
     const CompileCache = useSnapshot ? snapshotResult.customRequire('../src/compile-cache.js') : require('../src/compile-cache') // eslint-disable-line no-undef
     CompileCache.setAtomHomeDirectory(process.env.ATOM_HOME)
     CompileCache.install(require)
@@ -134,7 +100,6 @@
 
     const initScriptPath = path.relative(entryPointDirPath, getWindowLoadSettings().windowInitializationScript)
     const initialize = useSnapshot ? snapshotResult.customRequire(initScriptPath) : require(initScriptPath) // eslint-disable-line no-undef
->>>>>>> ea440148
     return initialize({blobStore: blobStore}).then(function () {
       electron.ipcRenderer.send('window-command', 'window:loaded')
     })
