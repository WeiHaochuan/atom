--- conflicted
+++ resolved
@@ -1,9 +1,4 @@
-<<<<<<< HEAD
-ScrollView = require 'scroll-view'
 fs = require 'fs-utils'
-=======
-fs = require 'fs'
->>>>>>> 9c6978e9
 $ = require 'jquery'
 ScrollView = require 'scroll-view'
 {$$$} = require 'space-pen'
