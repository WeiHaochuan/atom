--- conflicted
+++ resolved
@@ -116,23 +116,10 @@
       @attach()
 
   attach: ->
-<<<<<<< HEAD
     @insertAfter @statusBar
     @focus()
     @draw()
 
   detach: =>
     super()
-    @remove()
-    @rootView.focus()
-=======
-    @.insertBefore @statusBar
-    @draw()
-
-  detach: ->
-    super
-    @rootView.focus()
-
-  serialize: ->
-    eventLog: @eventLog
->>>>>>> de09adc4
+    @rootView.focus()