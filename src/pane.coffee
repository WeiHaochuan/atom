--- conflicted
+++ resolved
@@ -178,12 +178,7 @@
 
   handleItemEvents: (item) ->
     if _.isFunction(item.on)
-<<<<<<< HEAD
       @subscribe item, 'destroyed', => @destroyItem(item)
-=======
-      @subscribe item, 'destroyed', =>
-        @destroyItem(item, updateState: false) if @state.isAlive()
->>>>>>> b2177cbc
 
   # Public: Remove the currently active item.
   destroyActiveItem: =>
