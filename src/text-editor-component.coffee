--- conflicted
+++ resolved
@@ -86,7 +86,7 @@
     @linesComponent = new LinesComponent({@presenter, @hostElement, @useShadowDOM, @domElementPool, @assert, @grammars})
     @scrollViewNode.appendChild(@linesComponent.getDomNode())
 
-    @linesYardstick = new LinesYardstick(@editor, @presenter, @linesComponent)
+    @linesYardstick = new LinesYardstick(@editor, @presenter, @linesComponent, @grammars)
     @presenter.setLinesYardstick(@linesYardstick)
 
     @horizontalScrollbarComponent = new ScrollbarComponent({orientation: 'horizontal', onScroll: @onHorizontalScroll})
@@ -276,21 +276,15 @@
       timeoutId = setTimeout(writeSelectedTextToSelectionClipboard)
 
   observeConfig: ->
-<<<<<<< HEAD
-    @disposables.add @config.onDidChange 'editor.fontSize', @sampleFontStyling
-    @disposables.add @config.onDidChange 'editor.fontFamily', @sampleFontStyling
-    @disposables.add @config.onDidChange 'editor.lineHeight', @sampleFontStyling
-=======
-    @disposables.add atom.config.onDidChange 'editor.fontSize', =>
+    @disposables.add @config.onDidChange 'editor.fontSize', =>
       @sampleFontStyling()
       @invalidateCharacterWidths()
-    @disposables.add atom.config.onDidChange 'editor.fontFamily', =>
+    @disposables.add @config.onDidChange 'editor.fontFamily', =>
       @sampleFontStyling()
       @invalidateCharacterWidths()
-    @disposables.add atom.config.onDidChange 'editor.lineHeight', =>
+    @disposables.add @config.onDidChange 'editor.lineHeight', =>
       @sampleFontStyling()
       @invalidateCharacterWidths()
->>>>>>> 3636eb35
 
   onGrammarChanged: =>
     if @scopedConfigDisposables?
