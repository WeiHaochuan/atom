_ = require 'underscore'
telepath = require 'telepath'
{Point, Range} = telepath
fsUtils = require 'fs-utils'
File = require 'file'
EventEmitter = require 'event-emitter'
UndoManager = require 'undo-manager'
BufferChangeOperation = require 'buffer-change-operation'
guid = require 'guid'

# Public: Represents the contents of a file.
#
# The `Buffer` is often associated with a {File}. However, this is not always
# the case, as a `Buffer` could be an unsaved chunk of text.
module.exports =
class TextBuffer
  @acceptsDocuments: true
  @version: 2
  registerDeserializer(this)

  @deserialize: (state) ->
    new TextBuffer(state)

  stoppedChangingDelay: 300
  stoppedChangingTimeout: null
  undoManager: null
  cachedDiskContents: null
  cachedMemoryContents: null
  conflict: false
  file: null
  refcount: 0

  # Creates a new buffer.
  #
  # path - A {String} representing the file path
  # initialText - A {String} setting the starting text
  constructor: (args...) ->
    if args[0] instanceof telepath.Document
      @state = args[0]
      @text = @state.get('text')
      path = @state.get('path')
      @id = @state.get('id')
    else
      [path, initialText] = args
      @text = telepath.Document.create(initialText, shareStrings: true) if initialText
      @id = guid.create().toString()
      @state = telepath.Document.create
        id: @id
        deserializer: @constructor.name
        version: @constructor.version

    if path
      @setPath(path)
      if @text
        @updateCachedDiskContents()
      else
        @text = telepath.Document.create('', shareStrings: true)
        @reload() if fsUtils.exists(path)
    else
      @text ?= telepath.Document.create('', shareStrings: true)

    @state.set('text', @text)
    @text.on 'changed', @handleTextChange
    @text.on 'marker-created', (marker) => @trigger 'marker-created', marker
    @text.on 'markers-updated', => @trigger 'markers-updated'
    @undoManager = new UndoManager(this)

  ### Internal ###

  handleTextChange: (event) =>
    @cachedMemoryContents = null
    @conflict = false if @conflict and !@isModified()
    bufferChangeEvent = _.pick(event, 'oldRange', 'newRange', 'oldText', 'newText')
    @trigger 'changed', bufferChangeEvent
    @scheduleModifiedEvents()

  destroy: ->
    unless @destroyed
      @file?.off()
      @destroyed = true
      project?.removeBuffer(this)

  retain: ->
    @refcount++
    this

  release: ->
    @refcount--
    @destroy() if @refcount <= 0
    this

  serialize: ->
<<<<<<< HEAD
    @state.clone()
=======
    deserializer: 'TextBuffer'
    path: @getUri()
    text: @getText() if @isModified()
>>>>>>> 6482e265

  getState: -> @state

  subscribeToFile: ->
    @file.on "contents-changed", =>
      if @isModified()
        @conflict = true
        @updateCachedDiskContents()
        @trigger "contents-conflicted"
      else
        @reload()

    @file.on "removed", =>
      @updateCachedDiskContents()
      @triggerModifiedStatusChanged(@isModified())

    @file.on "moved", =>
      @trigger "path-changed", this

  ### Public ###

  # Identifies if the buffer belongs to multiple editors.
  #
  # For example, if the {Editor} was split.
  #
  # Returns a {Boolean}.
  hasMultipleEditors: -> @refcount > 1

  # Reloads a file in the {EditSession}.
  #
  # Essentially, this performs a force read of the file.
  reload: ->
    @trigger 'will-reload'
    @updateCachedDiskContents()
    @setText(@cachedDiskContents)
    @triggerModifiedStatusChanged(false)
    @trigger 'reloaded'

  # Rereads the contents of the file, and stores them in the cache.
  #
  # Essentially, this performs a force read of the file on disk.
  updateCachedDiskContents: ->
    @cachedDiskContents = @file.read()

  # Gets the file's basename--that is, the file without any directory information.
  #
  # Returns a {String}.
  getBaseName: ->
    @file?.getBaseName()

  # Retrieves the path for the file.
  #
  # Returns a {String}.
  getPath: ->
    @file?.getPath()

  getUri: ->
    project?.relativize(@getPath()) ? @getPath()

  # Sets the path for the file.
  #
  # path - A {String} representing the new file path
  setPath: (path) ->
    return if path == @getPath()

    @file?.off()
    @file = new File(path)
    @file.read() if @file.exists()
    @subscribeToFile()

    @state.set('path', path)

    @trigger "path-changed", this

  # Retrieves the current buffer's file extension.
  #
  # Returns a {String}.
  getExtension: ->
    if @getPath()
      @getPath().split('/').pop().split('.').pop()
    else
      null

  # Retrieves the cached buffer contents.
  #
  # Returns a {String}.
  getText: ->
    @cachedMemoryContents ?= @getTextInRange(@getRange())

  # Replaces the current buffer contents.
  #
  # text - A {String} containing the new buffer contents.
  setText: (text) ->
    @change(@getRange(), text, normalizeLineEndings: false)

  # Gets the range of the buffer contents.
  #
  # Returns a new {Range}, from `[0, 0]` to the end of the buffer.
  getRange: ->
    lastRow = @getLastRow()
    new Range([0, 0], [lastRow, @lineLengthForRow(lastRow)])

  # Given a range, returns the lines of text within it.
  #
  # range - A {Range} object specifying your points of interest
  #
  # Returns a {String} of the combined lines.
  getTextInRange: (range) ->
    @text.getTextInRange(@clipRange(range))

  # Gets all the lines in a file.
  #
  # Returns an {Array} of {String}s.
  getLines: ->
    @text.getLines()

  # Given a row, returns the line of text.
  #
  # row - A {Number} indicating the row.
  #
  # Returns a {String}.
  lineForRow: (row) ->
    @text.lineForRow(row)

  # Given a row, returns its line ending.
  #
  # row - A {Number} indicating the row.
  #
  # Returns a {String}, or `undefined` if `row` is the final row.
  lineEndingForRow: (row) ->
    @text.lineEndingForRow(row)

  suggestedLineEndingForRow: (row) ->
    @lineEndingForRow(row) ? @lineEndingForRow(row - 1)

  # Given a row, returns the length of the line of text.
  #
  # row - A {Number} indicating the row.
  #
  # Returns a {Number}.
  lineLengthForRow: (row) ->
    @text.lineLengthForRow(row)

  # Given a row, returns the length of the line ending
  #
  # row - A {Number} indicating the row.
  #
  # Returns a {Number}.
  lineEndingLengthForRow: (row) ->
    (@lineEndingForRow(row) ? '').length

  # Given a buffer row, this retrieves the range for that line.
  #
  # row - A {Number} identifying the row
  # options - A hash with one key, `includeNewline`, which specifies whether you
  #           want to include the trailing newline
  #
  # Returns a {Range}.
  rangeForRow: (row, { includeNewline } = {}) ->
    if includeNewline and row < @getLastRow()
      new Range([row, 0], [row + 1, 0])
    else
      new Range([row, 0], [row, @lineLengthForRow(row)])

  # Gets the number of lines in a file.
  #
  # Returns a {Number}.
  getLineCount: ->
    @text.getLineCount()

  # Gets the row number of the last line.
  #
  # Returns a {Number}.
  getLastRow: ->
    @getLineCount() - 1

  # Finds the last line in the current buffer.
  #
  # Returns a {String}.
  getLastLine: ->
    @lineForRow(@getLastRow())

  # Finds the last point in the current buffer.
  #
  # Returns a {Point} representing the last position.
  getEofPosition: ->
    lastRow = @getLastRow()
    new Point(lastRow, @lineLengthForRow(lastRow))

  characterIndexForPosition: (position) ->
    @text.indexForPoint(@clipPosition(position))

  positionForCharacterIndex: (index) ->
    @text.pointForIndex(index)

  # Given a row, this deletes it from the buffer.
  #
  # row - A {Number} representing the row to delete
  deleteRow: (row) ->
    @deleteRows(row, row)

  # Deletes a range of rows from the buffer.
  #
  # start - A {Number} representing the starting row
  # end - A {Number} representing the ending row
  deleteRows: (start, end) ->
    startPoint = null
    endPoint = null
    if end == @getLastRow()
      if start > 0
        startPoint = [start - 1, @lineLengthForRow(start - 1)]
      else
        startPoint = [start, 0]
      endPoint = [end, @lineLengthForRow(end)]
    else
      startPoint = [start, 0]
      endPoint = [end + 1, 0]
    @delete(new Range(startPoint, endPoint))

  # Adds text to the end of the buffer.
  #
  # text - A {String} of text to add
  append: (text) ->
    @insert(@getEofPosition(), text)

  # Adds text to a specific point in the buffer
  #
  # position - A {Point} in the buffer to insert into
  # text - A {String} of text to add
  insert: (position, text) ->
    @change(new Range(position, position), text)

  # Deletes text from the buffer
  #
  # range - A {Range} whose text to delete
  delete: (range) ->
    @change(range, '')

  # Given a position, this clips it to a real position.
  #
  # For example, if `position`'s row exceeds the row count of the buffer,
  # or if its column goes beyond a line's length, this "sanitizes" the value
  # to a real position.
  #
  # Returns the new, clipped {Point}. Note that this could be the same as `position` if no clipping was performed.
  clipPosition: (position) ->
    @text.clipPosition(position)

  # Given a range, this clips it to a real range.
  #
  # For example, if `range`'s row exceeds the row count of the buffer,
  # or if its column goes beyond a line's length, this "sanitizes" the value
  # to a real range.
  #
  # range - The {Range} to clip
  #
  # Returns the new, clipped {Range}. Note that this could be the same as `range` if no clipping was performed.
  clipRange: (range) ->
    range = Range.fromObject(range)
    new Range(@clipPosition(range.start), @clipPosition(range.end))

  # Undos the last operation.
  #
  # editSession - The {EditSession} associated with the buffer.
  undo: (editSession) -> @undoManager.undo(editSession)

  # Redos the last operation.
  #
  # editSession - The {EditSession} associated with the buffer.
  redo: (editSession) -> @undoManager.redo(editSession)

  # Saves the buffer.
  save: ->
    @saveAs(@getPath()) if @isModified()

  # Saves the buffer at a specific path.
  #
  # path - The path to save at.
  saveAs: (path) ->
    unless path then throw new Error("Can't save buffer with no file path")

    @trigger 'will-be-saved'
    @setPath(path)
    @cachedDiskContents = @getText()
    @file.write(@getText())
    @triggerModifiedStatusChanged(false)
    @trigger 'saved'

  # Identifies if the buffer was modified.
  #
  # Returns a {Boolean}.
  isModified: ->
    if @file
      @getText() != @cachedDiskContents
    else
      not @isEmpty()

  # Identifies if a buffer is in a git conflict with `HEAD`.
  #
  # Returns a {Boolean}.
  isInConflict: -> @conflict

  # Identifies if a buffer is empty.
  #
  # Returns a {Boolean}.
  isEmpty: -> @text.isEmpty()

  # Returns all valid {BufferMarker}s on the buffer.
  getMarkers: ->
    @text.getMarkers()

  # Returns the {BufferMarker} with the given id.
  getMarker: (id) ->
    @text.getMarker(id)

  destroyMarker: (id) ->
    @getMarker(id)?.destroy()

  # Public: Finds the first marker satisfying the given attributes
  #
  # Returns a {String} marker-identifier
  findMarker: (attributes) ->
    @text.findMarker(attributes)

  # Public: Finds all markers satisfying the given attributes
  #
  # attributes - The attributes against which to compare the markers' attributes
  #   There are some reserved keys that match against derived marker properties:
  #   startRow - The row at which the marker starts
  #   endRow - The row at which the marker ends
  #
  # Returns an {Array} of {BufferMarker}s
  findMarkers: (attributes) ->
    @text.findMarkers(attributes)

  # Retrieves the quantity of markers in a buffer.
  #
  # Returns a {Number}.
  getMarkerCount: ->
    @text.getMarkers().length

  # Constructs a new marker at a given range.
  #
  # range - The marker {Range} (representing the distance between the head and tail)
  # attributes - An optional hash of serializable attributes
  #   Any attributes you pass will be associated with the marker and can be retrieved
  #   or used in marker queries.
  #   The following attribute keys reserved, and control the marker's initial range
  #   isReversed - if `true`, the marker is reversed; that is, its head precedes the tail
  #   hasTail - if `false`, the marker is created without a tail
  #
  # Returns a {Number} representing the new marker's ID.
  markRange: (range, options={}) ->
    @text.markRange(range, options)

  # Constructs a new marker at a given position.
  #
  # position - The marker {Point}; there won't be a tail
  # options - Options to pass to the {BufferMarker} constructor
  #
  # Returns a {Number} representing the new marker's ID.
  markPosition: (position, options) ->
    @text.markPosition(position, options)

  # Identifies if a character sequence is within a certain range.
  #
  # regex - The {RegExp} to check
  # startIndex - The starting row {Number}
  # endIndex - The ending row {Number}
  #
  # Returns an {Array} of {RegExp}s, representing the matches.
  matchesInCharacterRange: (regex, startIndex, endIndex) ->
    text = @getText()
    matches = []

    regex.lastIndex = startIndex
    while match = regex.exec(text)
      matchLength = match[0].length
      matchStartIndex = match.index
      matchEndIndex = matchStartIndex + matchLength

      if matchEndIndex > endIndex
        regex.lastIndex = 0
        if matchStartIndex < endIndex and submatch = regex.exec(text[matchStartIndex...endIndex])
          submatch.index = matchStartIndex
          matches.push submatch
        break

      matchEndIndex++ if matchLength is 0
      regex.lastIndex = matchEndIndex
      matches.push match

    matches

  # Scans for text in the buffer, calling a function on each match.
  #
  # regex - A {RegExp} representing the text to find
  # iterator - A {Function} that's called on each match
  scan: (regex, iterator) ->
    @scanInRange(regex, @getRange(), iterator)

  # Scans for text in a given range, calling a function on each match.
  #
  # regex - A {RegExp} representing the text to find
  # range - A {Range} in the buffer to search within
  # iterator - A {Function} that's called on each match
  # reverse - A {Boolean} indicating if the search should be backwards (default: `false`)
  scanInRange: (regex, range, iterator, reverse=false) ->
    range = @clipRange(range)
    global = regex.global
    flags = "gm"
    flags += "i" if regex.ignoreCase
    regex = new RegExp(regex.source, flags)

    startIndex = @characterIndexForPosition(range.start)
    endIndex = @characterIndexForPosition(range.end)

    matches = @matchesInCharacterRange(regex, startIndex, endIndex)
    lengthDelta = 0

    keepLooping = null
    replacementText = null
    stop = -> keepLooping = false
    replace = (text) -> replacementText = text

    matches.reverse() if reverse
    for match in matches
      matchLength = match[0].length
      matchStartIndex = match.index
      matchEndIndex = matchStartIndex + matchLength

      startPosition = @positionForCharacterIndex(matchStartIndex + lengthDelta)
      endPosition = @positionForCharacterIndex(matchEndIndex + lengthDelta)
      range = new Range(startPosition, endPosition)
      keepLooping = true
      replacementText = null
      iterator({match, range, stop, replace })

      if replacementText?
        @change(range, replacementText)
        lengthDelta += replacementText.length - matchLength unless reverse

      break unless global and keepLooping

  # Scans for text in a given range _backwards_, calling a function on each match.
  #
  # regex - A {RegExp} representing the text to find
  # range - A {Range} in the buffer to search within
  # iterator - A {Function} that's called on each match
  backwardsScanInRange: (regex, range, iterator) ->
    @scanInRange regex, range, iterator, true

  # Given a row, identifies if it is blank.
  #
  # row - A row {Number} to check
  #
  # Returns a {Boolean}.
  isRowBlank: (row) ->
    not /\S/.test @lineForRow(row)

  # Given a row, this finds the next row above it that's empty.
  #
  # startRow - A {Number} identifying the row to start checking at
  #
  # Returns the row {Number} of the first blank row.
  # Returns `null` if there's no other blank row.
  previousNonBlankRow: (startRow) ->
    return null if startRow == 0

    startRow = Math.min(startRow, @getLastRow())
    for row in [(startRow - 1)..0]
      return row unless @isRowBlank(row)
    null

  # Given a row, this finds the next row that's blank.
  #
  # startRow - A row {Number} to check
  #
  # Returns the row {Number} of the next blank row.
  # Returns `null` if there's no other blank row.
  nextNonBlankRow: (startRow) ->
    lastRow = @getLastRow()
    if startRow < lastRow
      for row in [(startRow + 1)..lastRow]
        return row unless @isRowBlank(row)
    null

  # Identifies if the buffer has soft tabs anywhere.
  #
  # Returns a {Boolean},
  usesSoftTabs: ->
    for line in @getLines()
      if match = line.match(/^\s/)
        return match[0][0] != '\t'
    undefined

  # Checks out the current `HEAD` revision of the file.
  checkoutHead: ->
    path = @getPath()
    return unless path
    git?.checkoutHead(path)

  # Checks to see if a file exists.
  #
  # Returns a {Boolean}.
  fileExists: ->
    @file? && @file.exists()

  ### Internal ###

  pushOperation: (operation, editSession) ->
    if @undoManager
      @undoManager.pushOperation(operation, editSession)
    else
      operation.do()

  transact: (fn) ->
    if isNewTransaction = @undoManager.transact()
      @pushOperation(new BufferChangeOperation(buffer: this)) # restores markers on undo
    if fn
      try
        fn()
      finally
        @commit() if isNewTransaction

  commit: ->
    @pushOperation(new BufferChangeOperation(buffer: this)) # restores markers on redo
    @undoManager.commit()

  abort: -> @undoManager.abort()

  change: (oldRange, newText, options={}) ->
    oldRange = @clipRange(oldRange)
    newText = @normalizeLineEndings(oldRange.start.row, newText) if options.normalizeLineEndings ? true
    @text.change(oldRange, newText, options)

  normalizeLineEndings: (startRow, text) ->
    if lineEnding = @suggestedLineEndingForRow(startRow)
      text.replace(/\r?\n/g, lineEnding)
    else
      text

  scheduleModifiedEvents: ->
    clearTimeout(@stoppedChangingTimeout) if @stoppedChangingTimeout
    stoppedChangingCallback = =>
      @stoppedChangingTimeout = null
      modifiedStatus = @isModified()
      @trigger 'contents-modified', modifiedStatus
      @triggerModifiedStatusChanged(modifiedStatus)
    @stoppedChangingTimeout = setTimeout(stoppedChangingCallback, @stoppedChangingDelay)

  triggerModifiedStatusChanged: (modifiedStatus) ->
    return if modifiedStatus is @previousModifiedStatus
    @previousModifiedStatus = modifiedStatus
    @trigger 'modified-status-changed', modifiedStatus

  logLines: (start=0, end=@getLastRow())->
    for row in [start..end]
      line = @lineForRow(row)
      console.log row, line, line.length

  getDebugSnapshot: ->
    lines = ['Buffer:']
    for row in [0..@getLastRow()]
      lines.push "#{row}: #{@lineForRow(row)}"
    lines.join('\n')

_.extend(TextBuffer.prototype, EventEmitter)<|MERGE_RESOLUTION|>--- conflicted
+++ resolved
@@ -90,13 +90,7 @@
     this
 
   serialize: ->
-<<<<<<< HEAD
     @state.clone()
-=======
-    deserializer: 'TextBuffer'
-    path: @getUri()
-    text: @getText() if @isModified()
->>>>>>> 6482e265
 
   getState: -> @state
 
