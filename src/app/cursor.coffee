--- conflicted
+++ resolved
@@ -64,18 +64,13 @@
   isLastCursor: ->
     this == @editSession.getCursor()
 
-<<<<<<< HEAD
-  clearAutoscroll: ->
-    @needsAutoscroll = null
-=======
   isSurroundedByWhitespace: ->
     {row, column} = @getBufferPosition()
     range = [[row, Math.min(0, column - 1)], [row, Math.max(0, column + 1)]]
     /^\s+$/.test @editSession.getTextInBufferRange(range)
 
-  autoscrolled: ->
-    @needsAutoscroll = false
->>>>>>> f90d2926
+  clearAutoscroll: ->
+    @needsAutoscroll = null
 
   clearSelection: ->
     if @selection
