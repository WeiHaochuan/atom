--- conflicted
+++ resolved
@@ -233,7 +233,6 @@
     new Disposable ->
       ipcRenderer.removeListener('context-command', outerCallback)
 
-<<<<<<< HEAD
   onUrlMessage: (callback) ->
     outerCallback = (event, args...) ->
       callback(args...)
@@ -242,14 +241,10 @@
     new Disposable ->
       ipcRenderer.removeListener('url-message', outerCallback)
 
-  didCancelWindowUnload: ->
-    ipcRenderer.send('did-cancel-window-unload')
-=======
   onDidRequestUnload: (callback) ->
     outerCallback = (event, message) ->
       callback(event).then (shouldUnload) ->
         ipcRenderer.send('did-prepare-to-unload', shouldUnload)
->>>>>>> 1f25cda7
 
     ipcRenderer.on('prepare-to-unload', outerCallback)
     new Disposable ->
