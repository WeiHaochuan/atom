--- conflicted
+++ resolved
@@ -945,16 +945,7 @@
   showSaveDialogSync: (options={}) ->
     @applicationDelegate.showSaveDialog(options)
 
-<<<<<<< HEAD
-  saveBlobStoreSync: ->
-    return unless @enablePersistence
-
-    @blobStore.save()
-
   saveState: (options, storageKey) ->
-=======
-  saveState: (options) ->
->>>>>>> bb8db2ac
     new Promise (resolve, reject) =>
       if @enablePersistence and @project
         state = @serialize(options)
