{
  "name": "atom",
  "productName": "Atom",
  "version": "1.19.0-dev",
  "description": "A hackable text editor for the 21st Century.",
  "main": "./src/main-process/main.js",
  "repository": {
    "type": "git",
    "url": "https://github.com/atom/atom.git"
  },
  "bugs": {
    "url": "https://github.com/atom/atom/issues"
  },
  "license": "MIT",
  "electronVersion": "1.6.9",
  "dependencies": {
    "async": "0.2.6",
    "atom-keymap": "8.1.2",
    "atom-select-list": "^0.1.0",
    "atom-ui": "0.4.1",
    "babel-core": "5.8.38",
    "cached-run-in-this-context": "0.4.1",
    "chai": "3.5.0",
    "chart.js": "^2.3.0",
    "clear-cut": "^2.0.2",
    "coffee-script": "1.11.1",
    "color": "^0.7.3",
    "dedent": "^0.6.0",
    "devtron": "1.3.0",
    "etch": "^0.12.4",
    "event-kit": "^2.3.0",
    "find-parent-dir": "^0.3.0",
    "first-mate": "7.0.7",
    "fs-plus": "^3.0.0",
    "fstream": "0.1.24",
    "fuzzaldrin": "^2.1",
    "git-utils": "5.0.0",
    "glob": "^7.1.1",
    "grim": "1.5.0",
    "jasmine-json": "~0.0",
    "jasmine-tagged": "^1.1.4",
    "key-path-helpers": "^0.4.0",
    "less-cache": "1.1.0",
    "line-top-index": "0.3.1",
    "marked": "^0.3.6",
    "minimatch": "^3.0.3",
    "mocha": "2.5.1",
    "mock-spawn": "^0.2.6",
    "normalize-package-data": "^2.0.0",
    "nslog": "^3",
    "oniguruma": "6.2.1",
    "pathwatcher": "7.0.0",
    "postcss": "5.2.4",
    "postcss-selector-parser": "2.2.1",
    "property-accessors": "^1.1.3",
    "random-words": "0.0.1",
    "resolve": "^1.1.6",
    "runas": "^3.1",
    "scandal": "^3.1.0",
    "scoped-property-store": "^0.17.0",
    "scrollbar-style": "^3.2",
    "season": "^6.0.0",
    "semver": "^4.3.3",
    "service-hub": "^0.7.3",
    "sinon": "1.17.4",
    "@atom/source-map-support": "^0.3.4",
    "temp": "^0.8.3",
    "text-buffer": "12.1.4",
    "typescript-simple": "1.0.0",
    "underscore-plus": "^1.6.6",
    "winreg": "^1.2.1",
    "yargs": "^3.23.0"
  },
  "packageDependencies": {
    "atom-dark-syntax": "0.28.0",
    "atom-dark-ui": "0.53.0",
    "atom-light-syntax": "0.29.0",
    "atom-light-ui": "0.46.0",
    "base16-tomorrow-dark-theme": "1.5.0",
    "base16-tomorrow-light-theme": "1.5.0",
    "one-dark-ui": "1.10.4",
    "one-light-ui": "1.10.4",
    "one-dark-syntax": "1.7.1",
    "one-light-syntax": "1.7.1",
    "solarized-dark-syntax": "1.1.2",
    "solarized-light-syntax": "1.1.2",
    "about": "1.7.6",
    "archive-view": "0.63.2",
    "autocomplete-atom-api": "0.10.1",
    "autocomplete-css": "0.16.2",
    "autocomplete-html": "0.8.0",
    "autocomplete-plus": "2.35.4",
    "autocomplete-snippets": "1.11.0",
    "autoflow": "0.29.0",
    "autosave": "0.24.3",
    "background-tips": "0.27.1",
    "bookmarks": "0.44.4",
    "bracket-matcher": "0.86.0",
    "command-palette": "0.40.4",
    "dalek": "0.2.1",
    "deprecation-cop": "0.56.7",
    "dev-live-reload": "0.47.1",
    "encoding-selector": "0.23.3",
    "exception-reporting": "0.41.4",
    "find-and-replace": "0.208.3",
    "fuzzy-finder": "1.5.8",
    "github": "0.3.0",
    "git-diff": "1.3.6",
    "go-to-line": "0.32.1",
    "grammar-selector": "0.49.4",
    "image-view": "0.61.2",
    "incompatible-packages": "0.27.3",
    "keybinding-resolver": "0.38.0",
    "line-ending-selector": "0.6.3",
    "link": "0.31.3",
    "markdown-preview": "0.159.12",
    "metrics": "1.2.5",
    "notifications": "0.67.2",
    "open-on-github": "1.2.1",
    "package-generator": "1.1.1",
    "settings-view": "0.250.0",
    "snippets": "1.1.4",
    "spell-check": "0.71.4",
    "status-bar": "1.8.8",
    "styleguide": "0.49.6",
    "symbols-view": "0.116.0",
    "tabs": "0.106.0",
    "timecop": "0.36.0",
    "tree-view": "0.217.1",
    "update-package-dependencies": "0.12.0",
    "welcome": "0.36.4",
    "whitespace": "0.36.2",
    "wrap-guide": "0.40.2",
    "language-c": "0.58.1",
    "language-clojure": "0.22.3",
    "language-coffee-script": "0.48.7",
    "language-csharp": "0.14.2",
    "language-css": "0.42.2",
    "language-gfm": "0.89.1",
    "language-git": "0.19.1",
    "language-go": "0.44.1",
    "language-html": "0.47.3",
    "language-hyperlink": "0.16.1",
    "language-java": "0.27.2",
    "language-javascript": "0.126.1",
    "language-json": "0.19.1",
    "language-less": "0.32.0",
    "language-make": "0.22.3",
    "language-mustache": "0.14.1",
    "language-objective-c": "0.15.1",
    "language-perl": "0.37.0",
    "language-php": "0.39.0",
    "language-property-list": "0.9.1",
    "language-python": "0.45.3",
    "language-ruby": "0.71.1",
    "language-ruby-on-rails": "0.25.2",
    "language-sass": "0.59.0",
    "language-shellscript": "0.25.1",
    "language-source": "0.9.0",
    "language-sql": "0.25.6",
    "language-text": "0.7.3",
    "language-todo": "0.29.1",
    "language-toml": "0.18.1",
    "language-xml": "0.35.1",
    "language-yaml": "0.30.0"
  },
  "private": true,
  "scripts": {
    "preinstall": "node -e 'process.exit(0)'",
    "test": "node script/test"
  },
  "standard": {
    "globals": [
      "atom",
      "advanceClock",
      "afterEach",
      "beforeEach",
      "describe",
      "fdescribe",
      "xdescribe",
      "expect",
      "it",
      "fit",
      "xit",
      "jasmine",
      "runs",
      "spyOn",
      "waits",
      "waitsFor",
      "waitsForPromise",
<<<<<<< HEAD
      "assert",
      "indexedDB",
      "IDBObjectStore",
      "Event",
      "CustomEvent",
      "KeyboardEvent",
      "MouseEvent",
      "WheelEvent",
      "UIEvent"
=======
      "indexedDB",
      "IntersectionObserver",
      "FocusEvent",
      "requestAnimationFrame",
      "HTMLElement",
      "snapshotResult"
>>>>>>> a8593c57
    ]
  }
}<|MERGE_RESOLUTION|>--- conflicted
+++ resolved
@@ -188,24 +188,20 @@
       "waits",
       "waitsFor",
       "waitsForPromise",
-<<<<<<< HEAD
       "assert",
       "indexedDB",
       "IDBObjectStore",
+      "IntersectionObserver",
       "Event",
       "CustomEvent",
+      "FocusEvent",
       "KeyboardEvent",
       "MouseEvent",
       "WheelEvent",
-      "UIEvent"
-=======
-      "indexedDB",
-      "IntersectionObserver",
-      "FocusEvent",
+      "UIEvent",
       "requestAnimationFrame",
       "HTMLElement",
       "snapshotResult"
->>>>>>> a8593c57
     ]
   }
 }