{
  "name": "atom",
  "productName": "Atom",
  "version": "0.70.0",
  "main": "./src/browser/main.js",
  "repository": {
    "type": "git",
    "url": "https://github.com/atom/atom.git"
  },
  "bugs": {
    "url": "https://github.com/atom/atom/issues"
  },
  "license": "All Rights Reserved",
  "atomShellVersion": "0.10.5",
  "dependencies": {
    "async": "0.2.6",
    "bootstrap": "git://github.com/atom/bootstrap.git#6af81906189f1747fd6c93479e3d998ebe041372",
    "clear-cut": "0.4.0",
    "coffee-script": "1.7.0",
    "coffeestack": "0.7.0",
    "delegato": "1.x",
    "emissary": "1.x",
    "first-mate": ">=1.4 <2.0",
    "fs-plus": "2.x",
    "fstream": "0.1.24",
    "fuzzaldrin": "~1.1",
    "git-utils": "1.x",
    "guid": "0.0.10",
    "jasmine-tagged": ">=1.1.1 <2.0",
    "mkdirp": "0.3.5",
    "keytar": "0.15.1",
    "less-cache": "0.12.0",
    "mixto": "1.x",
    "nslog": "0.5.0",
    "oniguruma": "1.x",
    "optimist": "0.4.0",
    "pathwatcher": "0.16.0",
    "pegjs": "0.8.0",
    "property-accessors": "1.x",
    "q": "1.0.x",
    "random-words": "0.0.1",
    "runas": "0.5.x",
    "scandal": "0.15.0",
    "scrollbar-style": "^0.1.0",
    "season": ">=1.0.2 <2.0",
    "semver": "1.1.4",
    "serializable": "1.x",
    "space-pen": "3.1.1",
    "temp": "0.5.0",
<<<<<<< HEAD
    "text-buffer": "^1.4.1",
=======
    "text-buffer": "^1.4.0",
>>>>>>> c591a2e0
    "theorist": "1.x",
    "underscore-plus": ">=1.0.2 <2.0",
    "vm-compatibility-layer": "0.1.0"
  },
  "packageDependencies": {
    "atom-dark-syntax": "0.15.0",
    "atom-dark-ui": "0.23.0",
    "atom-light-syntax": "0.15.0",
    "atom-light-ui": "0.22.0",
    "base16-tomorrow-dark-theme": "0.13.0",
    "solarized-dark-syntax": "0.12.0",
    "solarized-light-syntax": "0.7.0",
    "archive-view": "0.26.0",
    "autocomplete": "0.27.0",
    "autoflow": "0.15.0",
    "autosave": "0.12.0",
    "background-tips": "0.9.0",
    "bookmarks": "0.21.0",
    "bracket-matcher": "0.25.0",
    "command-palette": "0.19.0",
    "dev-live-reload": "0.28.0",
    "exception-reporting": "0.17.0",
    "feedback": "0.28.0",
    "find-and-replace": "0.89.1",
    "fuzzy-finder": "0.39.0",
    "git-diff": "0.25.0",
    "go-to-line": "0.18.0",
    "grammar-selector": "0.23.0",
    "image-view": "0.29.0",
    "keybinding-resolver": "0.11.0",
    "link": "0.20.0",
    "markdown-preview": "0.47.0",
    "metrics": "0.30.0",
    "open-on-github": "0.23.0",
    "package-generator": "0.30.0",
    "release-notes": "0.26.0",
    "settings-view": "0.89.0",
    "snippets": "0.35.0",
    "spell-check": "0.28.0",
    "status-bar": "0.35.0",
    "styleguide": "0.26.0",
    "symbols-view": "0.41.0",
    "tabs": "0.27.0",
    "timecop": "0.17.0",
    "tree-view": "0.74.0",
    "update-package-dependencies": "0.6.0",
    "welcome": "0.11.0",
    "whitespace": "0.18.0",
    "wrap-guide": "0.17.0",
    "language-c": "0.13.0",
    "language-coffee-script": "0.15.0",
    "language-css": "0.13.0",
    "language-gfm": "0.19.0",
    "language-git": "0.9.0",
    "language-go": "0.7.0",
    "language-html": "0.11.0",
    "language-hyperlink": "0.8.0",
    "language-java": "0.9.0",
    "language-javascript": "0.17.0",
    "language-json": "0.8.0",
    "language-less": "0.6.0",
    "language-make": "0.9.0",
    "language-objective-c": "0.10.0",
    "language-perl": "0.8.0",
    "language-php": "0.10.0",
    "language-property-list": "0.7.0",
    "language-python": "0.12.0",
    "language-ruby": "0.15.0",
    "language-ruby-on-rails": "0.10.0",
    "language-sass": "0.8.0",
    "language-shellscript": "0.8.0",
    "language-source": "0.7.0",
    "language-sql": "0.7.0",
    "language-text": "0.6.0",
    "language-todo": "0.6.0",
    "language-toml": "0.11.0",
    "language-xml": "0.8.0",
    "language-yaml": "0.6.0"
  },
  "private": true,
  "scripts": {
    "preinstall": "node -e 'process.exit(0)'",
    "test": "node script/test"
  }
}<|MERGE_RESOLUTION|>--- conflicted
+++ resolved
@@ -47,11 +47,7 @@
     "serializable": "1.x",
     "space-pen": "3.1.1",
     "temp": "0.5.0",
-<<<<<<< HEAD
     "text-buffer": "^1.4.1",
-=======
-    "text-buffer": "^1.4.0",
->>>>>>> c591a2e0
     "theorist": "1.x",
     "underscore-plus": ">=1.0.2 <2.0",
     "vm-compatibility-layer": "0.1.0"
