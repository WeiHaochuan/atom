{
  "name": "atom",
  "productName": "Atom",
  "version": "1.17.0-dev",
  "description": "A hackable text editor for the 21st Century.",
  "main": "./src/main-process/main.js",
  "repository": {
    "type": "git",
    "url": "https://github.com/atom/atom.git"
  },
  "bugs": {
    "url": "https://github.com/atom/atom/issues"
  },
  "license": "MIT",
  "electronVersion": "1.3.14",
  "dependencies": {
    "async": "0.2.6",
    "atom-keymap": "8.1.1",
    "atom-select-list": "^0.1.0",
    "atom-ui": "0.4.1",
    "babel-core": "5.8.38",
    "cached-run-in-this-context": "0.4.1",
    "chai": "3.5.0",
    "chart.js": "^2.3.0",
    "clear-cut": "^2.0.2",
    "coffee-script": "1.11.1",
    "color": "^0.7.3",
    "dedent": "^0.6.0",
    "devtron": "1.3.0",
    "event-kit": "^2.1.0",
    "find-parent-dir": "^0.3.0",
    "first-mate": "7.0.2",
    "fs-plus": "^3.0.0",
    "fstream": "0.1.24",
    "fuzzaldrin": "^2.1",
    "git-utils": "5.0.0",
    "glob": "^7.1.1",
    "grim": "1.5.0",
    "jasmine-json": "~0.0",
    "jasmine-tagged": "^1.1.4",
    "jquery": "2.1.4",
    "key-path-helpers": "^0.4.0",
    "less-cache": "1.1.0",
    "line-top-index": "0.2.0",
    "marked": "^0.3.6",
    "minimatch": "^3.0.3",
    "mocha": "2.5.1",
    "mock-spawn": "^0.2.6",
    "normalize-package-data": "^2.0.0",
    "nslog": "^3",
    "oniguruma": "6.1.0",
    "pathwatcher": "7.0.0",
    "postcss": "5.2.4",
    "postcss-selector-parser": "2.2.1",
    "property-accessors": "^1.1.3",
    "random-words": "0.0.1",
    "resolve": "^1.1.6",
    "runas": "^3.1",
    "scandal": "^3.1.0",
    "scoped-property-store": "^0.17.0",
    "scrollbar-style": "^3.2",
    "season": "^6.0.0",
    "semver": "^4.3.3",
    "service-hub": "^0.7.3",
    "sinon": "1.17.4",
    "source-map-support": "^0.3.2",
    "temp": "^0.8.3",
    "text-buffer": "11.4.0",
    "typescript-simple": "1.0.0",
    "underscore-plus": "^1.6.6",
    "winreg": "^1.2.1",
    "yargs": "^3.23.0"
  },
  "packageDependencies": {
    "atom-dark-syntax": "0.28.0",
    "atom-dark-ui": "0.53.0",
    "atom-light-syntax": "0.29.0",
    "atom-light-ui": "0.46.0",
    "base16-tomorrow-dark-theme": "1.5.0",
    "base16-tomorrow-light-theme": "1.5.0",
    "one-dark-ui": "1.10.1",
    "one-light-ui": "1.10.1",
    "one-dark-syntax": "1.7.1",
    "one-light-syntax": "1.7.1",
    "solarized-dark-syntax": "1.1.2",
    "solarized-light-syntax": "1.1.2",
    "about": "1.7.6",
    "archive-view": "0.63.2",
    "autocomplete-atom-api": "0.10.1",
    "autocomplete-css": "0.16.1",
    "autocomplete-html": "0.7.3",
    "autocomplete-plus": "2.35.2",
    "autocomplete-snippets": "1.11.0",
    "autoflow": "0.29.0",
    "autosave": "0.24.2",
    "background-tips": "0.27.0",
    "bookmarks": "0.44.3",
    "bracket-matcher": "0.85.5",
    "command-palette": "0.40.4",
    "dalek": "0.2.1",
    "deprecation-cop": "0.56.7",
    "dev-live-reload": "0.47.1",
    "encoding-selector": "0.23.3",
    "exception-reporting": "0.41.3",
    "find-and-replace": "0.207.5",
    "fuzzy-finder": "1.5.4",
    "git-diff": "1.3.5",
    "go-to-line": "0.32.0",
    "grammar-selector": "0.49.4",
    "image-view": "0.61.2",
    "incompatible-packages": "0.27.2",
    "keybinding-resolver": "0.38.0",
    "line-ending-selector": "0.6.3",
    "link": "0.31.3",
    "markdown-preview": "0.159.11",
    "metrics": "1.2.2",
    "notifications": "0.67.1",
    "open-on-github": "1.2.1",
    "package-generator": "1.1.1",
    "settings-view": "0.249.2",
    "snippets": "1.1.4",
    "spell-check": "0.71.4",
    "status-bar": "1.8.7",
    "styleguide": "0.49.6",
    "symbols-view": "0.115.5",
<<<<<<< HEAD
    "tabs": "0.105.4",
=======
    "tabs": "0.105.3",
>>>>>>> 89f1710c
    "timecop": "0.36.0",
    "tree-view": "0.217.0-2",
    "update-package-dependencies": "0.11.0",
    "welcome": "0.36.2",
    "whitespace": "0.36.2",
    "wrap-guide": "0.40.1",
    "language-c": "0.57.0",
    "language-clojure": "0.22.2",
    "language-coffee-script": "0.48.6",
    "language-csharp": "0.14.2",
    "language-css": "0.42.1",
    "language-gfm": "0.88.1",
    "language-git": "0.19.0",
    "language-go": "0.43.1",
    "language-html": "0.47.2",
    "language-hyperlink": "0.16.1",
    "language-java": "0.27.0",
    "language-javascript": "0.126.1",
    "language-json": "0.19.0",
    "language-less": "0.32.0",
    "language-make": "0.22.3",
    "language-mustache": "0.13.1",
    "language-objective-c": "0.15.1",
    "language-perl": "0.37.0",
    "language-php": "0.37.5",
    "language-property-list": "0.9.1",
    "language-python": "0.45.2",
    "language-ruby": "0.71.0",
    "language-ruby-on-rails": "0.25.2",
    "language-sass": "0.59.0",
    "language-shellscript": "0.25.0",
    "language-source": "0.9.0",
    "language-sql": "0.25.4",
    "language-text": "0.7.2",
    "language-todo": "0.29.1",
    "language-toml": "0.18.1",
    "language-xml": "0.35.0",
    "language-yaml": "0.29.0"
  },
  "private": true,
  "scripts": {
    "preinstall": "node -e 'process.exit(0)'",
    "test": "node script/test"
  },
  "standard": {
    "globals": [
      "atom",
      "afterEach",
      "beforeEach",
      "describe",
      "fdescribe",
      "xdescribe",
      "expect",
      "it",
      "fit",
      "xit",
      "jasmine",
      "runs",
      "spyOn",
      "waitsFor",
      "waitsForPromise",
      "indexedDB"
    ]
  }
}<|MERGE_RESOLUTION|>--- conflicted
+++ resolved
@@ -123,11 +123,7 @@
     "status-bar": "1.8.7",
     "styleguide": "0.49.6",
     "symbols-view": "0.115.5",
-<<<<<<< HEAD
     "tabs": "0.105.4",
-=======
-    "tabs": "0.105.3",
->>>>>>> 89f1710c
     "timecop": "0.36.0",
     "tree-view": "0.217.0-2",
     "update-package-dependencies": "0.11.0",
