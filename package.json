--- conflicted
+++ resolved
@@ -112,17 +112,10 @@
     "deprecation-cop": "0.56.4",
     "dev-live-reload": "0.47.1",
     "encoding-selector": "0.23.2",
-<<<<<<< HEAD
     "exception-reporting": "0.41.3",
-    "find-and-replace": "0.207.1",
+    "find-and-replace": "0.207.2",
     "fuzzy-finder": "1.5.1",
     "git-diff": "1.3.4",
-=======
-    "exception-reporting": "0.41.2",
-    "find-and-replace": "0.207.2",
-    "fuzzy-finder": "1.5.0",
-    "git-diff": "1.3.3",
->>>>>>> 82c49001
     "go-to-line": "0.32.0",
     "grammar-selector": "0.49.3",
     "image-view": "0.61.2",
