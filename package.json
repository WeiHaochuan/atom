{
  "name": "atom",
  "productName": "Atom",
  "version": "0.45.0",
  "main": "./src/browser/main.js",
  "repository": {
    "type": "git",
    "url": "https://github.com/atom/atom.git"
  },
  "bugs": {
    "url": "https://github.com/atom/atom/issues"
  },
  "licenses": [
    {
      "type": "Apache",
      "url": "http://github.com/atom/atom/raw/master/LICENSE.md"
    }
  ],
  "atomShellVersion": "0.8.4",
  "dependencies": {
    "async": "0.2.6",
    "bootstrap": "git://github.com/benogle/bootstrap.git",
    "clear-cut": "0.2.0",
    "coffee-script": "1.6.3",
    "coffeestack": "0.6.0",
    "emissary": "0.19.0",
<<<<<<< HEAD
    "first-mate": "0.13.0",
    "fs-plus": "0.14.0",
    "fstream": "0.1.24",
    "fuzzaldrin": "0.5.0",
    "git-utils": "0.30.0",
=======
    "first-mate": "0.17.0",
    "fs-plus": "0.14.0",
    "fstream": "0.1.24",
    "fuzzaldrin": "0.6.0",
    "git-utils": "0.29.0",
>>>>>>> 9b0d8ec2
    "guid": "0.0.10",
    "jasmine-focused": "~0.15.0",
    "jasmine-node": "git://github.com/kevinsawicki/jasmine-node.git#short-stacks",
    "jasmine-tagged": "0.2.0",
    "mkdirp": "0.3.5",
    "keytar": "0.15.0",
    "less-cache": "0.10.0",
    "serializable": "0.1.0",
    "nslog": "0.3.0",
    "oniguruma": "0.26.0",
    "optimist": "0.4.0",
<<<<<<< HEAD
    "pathwatcher": "0.13.0",
    "pegjs": "0.7.0",
=======
    "pathwatcher": "0.11.0",
    "pegjs": "0.8.0",
>>>>>>> 9b0d8ec2
    "q": "0.9.7",
    "scandal": "0.11.0",
    "season": "0.14.0",
    "semver": "1.1.4",
    "space-pen": "3.0.3",
    "temp": "0.5.0",
    "text-buffer": "0.12.0",
<<<<<<< HEAD
    "underscore-plus": "0.6.1",
    "vm-compatibility-layer": "0.1.0",
    "theorist": "~0.7.0"
=======
    "theorist": "~0.7.0",
    "underscore-plus": "0.6.1"
>>>>>>> 9b0d8ec2
  },
  "packageDependencies": {
    "atom-dark-syntax": "0.10.0",
    "atom-dark-ui": "0.18.0",
    "atom-light-syntax": "0.10.0",
    "atom-light-ui": "0.17.0",
    "base16-tomorrow-dark-theme": "0.8.0",
    "solarized-dark-syntax": "0.6.0",
    "solarized-light-syntax": "0.2.0",
    "archive-view": "0.18.0",
    "autocomplete": "0.19.0",
    "autoflow": "0.11.0",
    "autosave": "0.10.0",
    "background-tips": "0.4.0",
    "bookmarks": "0.15.0",
    "bracket-matcher": "0.16.0",
    "command-logger": "0.9.0",
    "command-palette": "0.14.0",
    "dev-live-reload": "0.22.0",
    "editor-stats": "0.12.0",
    "exception-reporting": "0.11.0",
    "feedback": "0.22.0",
    "find-and-replace": "0.73.0",
    "fuzzy-finder": "0.30.0",
    "gists": "0.14.0",
    "git-diff": "0.21.0",
    "github-sign-in": "0.16.0",
    "go-to-line": "0.14.0",
    "grammar-selector": "0.16.0",
    "image-view": "0.14.0",
    "keybinding-resolver": "0.8.0",
    "markdown-preview": "0.23.0",
    "metrics": "0.21.0",
    "package-generator": "0.23.0",
    "release-notes": "0.15.0",
    "settings-view": "0.55.0",
<<<<<<< HEAD
    "snippets": "0.17.0",
    "spell-check": "0.19.0",
    "status-bar": "0.30.0",
=======
    "snippets": "0.18.0",
    "spell-check": "0.18.0",
    "status-bar": "0.31.0",
>>>>>>> 9b0d8ec2
    "styleguide": "0.19.0",
    "symbols-view": "0.28.0",
    "tabs": "0.16.0",
    "terminal": "0.24.0",
    "timecop": "0.12.0",
    "to-the-hubs": "0.17.0",
    "tree-view": "0.59.0",
    "visual-bell": "0.6.0",
    "welcome": "0.4.0",
    "whitespace": "0.10.0",
    "wrap-guide": "0.10.0",
    "language-c": "0.2.0",
    "language-clojure": "0.1.0",
    "language-coffee-script": "0.4.0",
    "language-css": "0.2.0",
    "language-gfm": "0.11.0",
    "language-git": "0.3.0",
    "language-go": "0.2.0",
    "language-html": "0.2.0",
    "language-hyperlink": "0.3.0",
    "language-java": "0.2.0",
    "language-javascript": "0.4.0",
    "language-json": "0.2.0",
    "language-less": "0.1.0",
    "language-make": "0.1.0",
    "language-mustache": "0.1.0",
    "language-objective-c": "0.2.0",
    "language-pegjs": "0.1.0",
    "language-perl": "0.2.0",
    "language-php": "0.2.0",
    "language-property-list": "0.2.0",
    "language-puppet": "0.2.0",
    "language-python": "0.2.0",
    "language-ruby": "0.6.0",
    "language-ruby-on-rails": "0.3.0",
    "language-sass": "0.3.0",
    "language-shellscript": "0.2.0",
    "language-source": "0.2.0",
    "language-sql": "0.2.0",
    "language-text": "0.2.0",
    "language-todo": "0.2.0",
    "language-toml": "0.7.0",
    "language-xml": "0.2.0",
    "language-yaml": "0.1.0"
  },
  "private": true,
  "scripts": {
    "preinstall": "node -e 'process.exit(0)'",
    "test": "node script/test"
  }
}<|MERGE_RESOLUTION|>--- conflicted
+++ resolved
@@ -24,19 +24,11 @@
     "coffee-script": "1.6.3",
     "coffeestack": "0.6.0",
     "emissary": "0.19.0",
-<<<<<<< HEAD
-    "first-mate": "0.13.0",
-    "fs-plus": "0.14.0",
-    "fstream": "0.1.24",
-    "fuzzaldrin": "0.5.0",
-    "git-utils": "0.30.0",
-=======
     "first-mate": "0.17.0",
     "fs-plus": "0.14.0",
     "fstream": "0.1.24",
     "fuzzaldrin": "0.6.0",
-    "git-utils": "0.29.0",
->>>>>>> 9b0d8ec2
+    "git-utils": "0.30.0",
     "guid": "0.0.10",
     "jasmine-focused": "~0.15.0",
     "jasmine-node": "git://github.com/kevinsawicki/jasmine-node.git#short-stacks",
@@ -48,13 +40,8 @@
     "nslog": "0.3.0",
     "oniguruma": "0.26.0",
     "optimist": "0.4.0",
-<<<<<<< HEAD
     "pathwatcher": "0.13.0",
-    "pegjs": "0.7.0",
-=======
-    "pathwatcher": "0.11.0",
     "pegjs": "0.8.0",
->>>>>>> 9b0d8ec2
     "q": "0.9.7",
     "scandal": "0.11.0",
     "season": "0.14.0",
@@ -62,14 +49,9 @@
     "space-pen": "3.0.3",
     "temp": "0.5.0",
     "text-buffer": "0.12.0",
-<<<<<<< HEAD
+    "theorist": "~0.7.0",
     "underscore-plus": "0.6.1",
-    "vm-compatibility-layer": "0.1.0",
-    "theorist": "~0.7.0"
-=======
-    "theorist": "~0.7.0",
-    "underscore-plus": "0.6.1"
->>>>>>> 9b0d8ec2
+    "vm-compatibility-layer": "0.1.0"
   },
   "packageDependencies": {
     "atom-dark-syntax": "0.10.0",
@@ -106,15 +88,9 @@
     "package-generator": "0.23.0",
     "release-notes": "0.15.0",
     "settings-view": "0.55.0",
-<<<<<<< HEAD
-    "snippets": "0.17.0",
+    "snippets": "0.18.0",
     "spell-check": "0.19.0",
-    "status-bar": "0.30.0",
-=======
-    "snippets": "0.18.0",
-    "spell-check": "0.18.0",
     "status-bar": "0.31.0",
->>>>>>> 9b0d8ec2
     "styleguide": "0.19.0",
     "symbols-view": "0.28.0",
     "tabs": "0.16.0",
