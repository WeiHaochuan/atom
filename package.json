{
  "name": "atom",
  "version": "31.0.0",
  "main": "./src/browser/main.js",
  "repository": {
    "type": "git",
    "url": "https://github.com/atom/atom.git"
  },
  "bugs": {
    "url": "https://github.com/atom/atom/issues"
  },
  "atomShellVersion": "0.6.1",
  "dependencies": {
    "async": "0.2.6",
    "bootstrap": "git://github.com/twbs/bootstrap.git#v3.0.0",
    "coffee-script": "1.6.2",
    "coffeestack": "0.6.0",
    "emissary": "0.6.0",
    "first-mate": "0.4.0",
    "git-utils": "0.26.0",
    "guid": "0.0.10",
    "jasmine-focused": "~0.15.0",
    "mkdirp": "0.3.5",
    "less": "git://github.com/nathansobo/less.js.git",
    "less-cache": "0.8.0",
    "nslog": "0.1.0",
    "oniguruma": "0.20.0",
    "optimist": "0.4.0",
    "pathwatcher": "0.5.0",
    "pegjs": "0.7.0",
    "plist": "git://github.com/nathansobo/node-plist.git",
    "q": "0.9.7",
    "rimraf": "2.1.4",
    "scandal": "0.5.0",
    "season": "0.13.0",
    "semver": "1.1.4",
    "space-pen": "1.3.0",
    "telepath": "0.8.1",
    "temp": "0.5.0",
    "underscore-plus": "0.2.0",

    "atom-light-ui": "0.4.0",
    "atom-light-syntax": "0.4.0",
    "atom-dark-ui": "0.4.0",
    "atom-dark-syntax": "0.4.0",
    "base16-tomorrow-dark-theme": "0.2.0",
    "solarized-dark-syntax": "0.3.0",

    "archive-view": "0.11.0",
    "autocomplete": "0.8.0",
    "autoflow": "0.4.0",
    "bookmarks": "0.7.0",
    "bracket-matcher": "0.7.0",
    "collaboration": "0.24.0",
<<<<<<< HEAD
    "command-logger": "0.5.0",
    "command-palette": "0.5.0",
    "editor-stats": "0.4.0",
=======
    "command-logger": "0.4.0",
    "command-palette": "0.4.0",
    "dev-live-reload": "0.7.0",
    "editor-stats": "0.3.0",
>>>>>>> 76c152b9
    "exception-reporting": "0.4.0",
    "find-and-replace": "0.27.0",
    "fuzzy-finder": "0.13.0",
    "gfm": "0.5.0",
    "git-diff": "0.11.0",
    "gists": "0.4.0",
    "github-sign-in": "0.7.0",
    "go-to-line": "0.6.0",
    "grammar-selector": "0.6.0",
    "image-view": "0.7.0",
    "link": "0.6.0",
    "markdown-preview": "0.8.0",
    "metrics": "0.8.0",
    "package-generator": "0.11.0",
    "release-notes": "0.4.0",
    "settings-view": "0.28.0",
    "snippets": "0.9.0",
    "spell-check": "0.7.0",
    "status-bar": "0.14.0",
    "symbols-view": "0.11.0",
    "tabs": "0.7.0",
    "terminal": "0.12.0",
    "timecop": "0.5.0",
    "to-the-hubs": "0.7.0",
    "toml": "0.3.0",
    "tree-view": "0.17.0",
    "styleguide": "0.8.0",
    "whitespace": "0.7.0",
    "wrap-guide": "0.4.0",
    "c-tmbundle": "1.0.0",
    "coffee-script-tmbundle": "1.0.0",
    "css-tmbundle": "1.0.0",
    "git-tmbundle": "1.0.0",
    "go-tmbundle": "1.0.0",
    "html-tmbundle": "1.0.0",
    "hyperlink-helper-tmbundle": "1.0.0",
    "java-tmbundle": "1.0.0",
    "javascript-tmbundle": "2.0.0",
    "json-tmbundle": "1.0.0",
    "less-tmbundle": "1.0.0",
    "make-tmbundle": "1.0.0",
    "mustache-tmbundle": "1.0.0",
    "objective-c-tmbundle": "1.0.0",
    "pegjs-tmbundle": "1.0.0",
    "perl-tmbundle": "1.0.0",
    "php-tmbundle": "1.0.0",
    "property-list-tmbundle": "1.0.0",
    "puppet-textmate-tmbundle": "1.0.0",
    "python-tmbundle": "1.0.0",
    "ruby-on-rails-tmbundle": "1.0.0",
    "ruby-tmbundle": "1.0.0",
    "sass-tmbundle": "1.0.0",
    "shellscript-tmbundle": "1.0.0",
    "source-tmbundle": "1.0.0",
    "sql-tmbundle": "1.0.0",
    "text-tmbundle": "1.0.0",
    "textmate-clojure": "1.0.0",
    "todo-tmbundle": "1.0.0",
    "xml-tmbundle": "1.0.0",
    "yaml-tmbundle": "1.0.0"
  },
  "devDependencies": {
    "biscotto": "0.0.17",
    "formidable": "~1.0.14",
    "fstream": "0.1.24",
    "grunt": "~0.4.1",
    "grunt-cli": "~0.1.9",
    "grunt-coffeelint": "0.0.6",
    "grunt-lesslint": "0.13.0",
    "grunt-cson": "0.5.0",
    "grunt-contrib-csslint": "~0.1.2",
    "grunt-contrib-coffee": "~0.7.0",
    "grunt-contrib-less": "~0.6.4",
    "walkdir": "0.0.7",
    "ws": "0.4.27",
    "js-yaml": "~2.1.0",
    "grunt-markdown": "~0.4.0",
    "json-front-matter": "~0.1.3",
    "grunt-shell": "~0.3.1",
    "jasmine-node": "git://github.com/kevinsawicki/jasmine-node.git#short-stacks",
    "request": "~2.27.0"
  },
  "private": true,
  "scripts": {
    "preinstall": "true",
    "test": "script/test"
  }
}<|MERGE_RESOLUTION|>--- conflicted
+++ resolved
@@ -52,16 +52,10 @@
     "bookmarks": "0.7.0",
     "bracket-matcher": "0.7.0",
     "collaboration": "0.24.0",
-<<<<<<< HEAD
     "command-logger": "0.5.0",
     "command-palette": "0.5.0",
+    "dev-live-reload": "0.7.0",
     "editor-stats": "0.4.0",
-=======
-    "command-logger": "0.4.0",
-    "command-palette": "0.4.0",
-    "dev-live-reload": "0.7.0",
-    "editor-stats": "0.3.0",
->>>>>>> 76c152b9
     "exception-reporting": "0.4.0",
     "find-and-replace": "0.27.0",
     "fuzzy-finder": "0.13.0",
