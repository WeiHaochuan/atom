--- conflicted
+++ resolved
@@ -70,11 +70,7 @@
     "service-hub": "^0.7.4",
     "sinon": "1.17.4",
     "temp": "^0.8.3",
-<<<<<<< HEAD
-    "text-buffer": "13.6.0-will-change-event-2",
-=======
-    "text-buffer": "13.6.0",
->>>>>>> 6e55b293
+    "text-buffer": "13.6.1",
     "typescript-simple": "1.0.0",
     "underscore-plus": "^1.6.6",
     "winreg": "^1.2.1",
