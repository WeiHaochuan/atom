--- conflicted
+++ resolved
@@ -4,11 +4,7 @@
 matrix:
   include:
     - os: linux
-<<<<<<< HEAD
       env: NODE_VERSION=7.4.0 DISPLAY=:99.0 CC=clang CXX=clang++ npm_config_clang=1
-=======
-      env: NODE_VERSION=6.9.4 DISPLAY=:99.0 CC=clang CXX=clang++ npm_config_clang=1
->>>>>>> 2e72f39a
 
 sudo: false
 
