--- conflicted
+++ resolved
@@ -107,12 +107,8 @@
     }
     const cp = childProcess.spawn(executablePath, testArguments)
     let stderrOutput = ''
-<<<<<<< HEAD
     cp.stderr.on('data', data => { stderrOutput += data })
-=======
-    cp.stderr.on('data', data => stderrOutput += data)
-    cp.stdout.on('data', data => stderrOutput += data)
->>>>>>> 58313f6a
+    cp.stdout.on('data', data => { stderrOutput += data })
     cp.on('error', error => {
       finalize()
       callback(error)
